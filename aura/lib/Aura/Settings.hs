--- conflicted
+++ resolved
@@ -1,11 +1,6 @@
-<<<<<<< HEAD
 {-# LANGUAGE DeriveGeneric      #-}
 {-# LANGUAGE DerivingStrategies #-}
-{-# LANGUAGE OverloadedStrings  #-}
 
-=======
-{-# LANGUAGE DeriveGeneric #-}
->>>>>>> 5ca69036
 -- |
 -- Module    : Aura.Settings
 -- Copyright : (c) Colin Woodbury, 2012 - 2020
