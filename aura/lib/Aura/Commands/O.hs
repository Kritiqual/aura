--- conflicted
+++ resolved
@@ -14,7 +14,6 @@
 
 module Aura.Commands.O ( displayOrphans, adoptPkg ) where
 
-<<<<<<< HEAD
 import Aura.Core (Env(..), liftEitherM, orphans, sudo)
 import Aura.Pacman (pacman)
 import Aura.Types
@@ -26,20 +25,6 @@
 import Data.Generics.Product (field)
 import Data.Set.NonEmpty (NESet)
 import RIO hiding (Reader)
-=======
-import           Aura.Core (Env(..), liftEitherM, orphans, sudo)
-import           Aura.Pacman (pacman)
-import           Aura.Types
-import           BasePrelude
-import           Control.Effect (Carrier, Member)
-import           Control.Effect.Error (Error)
-import           Control.Effect.Lift (Lift, sendM)
-import           Control.Effect.Reader (Reader)
-import           Data.Generics.Product (field)
-import           Data.Set.NonEmpty (NESet)
-import qualified Data.Text.IO as T
-import           Lens.Micro.Extras (view)
->>>>>>> 98ae5f79
 
 ---
 
