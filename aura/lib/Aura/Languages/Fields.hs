--- conflicted
+++ resolved
@@ -36,11 +36,8 @@
     Esperanto  -> "Pakaĵo"
     Dutch      -> "Pakket"
     Romanian   -> "Pachet"
-<<<<<<< HEAD
     Vietnamese -> "Gói"
-=======
     Czech      -> "Balíček"
->>>>>>> c47103cf
     _          -> "Package"
 
 firstInstall :: Language -> Text
@@ -62,11 +59,8 @@
     Esperanto  -> "Unua Instalo"
     Dutch      -> "Eerste installatie"
     Romanian   -> "Prima instalare"
-<<<<<<< HEAD
     Vietnamese -> "Cài đặt lần đầu"
-=======
     Czech      -> "První instalace"
->>>>>>> c47103cf
     _          -> "First Install"
 
 upgrades :: Language -> Text
@@ -88,11 +82,8 @@
     Esperanto  -> "Noveldonoj"
     Dutch      -> "Upgrades"
     Romanian   -> "Actualizări"
-<<<<<<< HEAD
     Vietnamese -> "Cập nhật"
-=======
     Czech      -> "Aktualizace"
->>>>>>> c47103cf
     _          -> "Upgrades"
 
 recentActions :: Language -> Text
@@ -114,11 +105,8 @@
     Esperanto  -> "Ĵusaj Agoj"
     Dutch      -> "Recente Acties"
     Romanian   -> "Acțiuni Recente"
-<<<<<<< HEAD
     Vietnamese -> "Hoạt động gần nhất"
-=======
     Czech      -> "Nedávné akce"
->>>>>>> c47103cf
     _          -> "Recent Actions"
 
 repository :: Language -> Text
@@ -162,11 +150,8 @@
     Esperanto  -> "Nomo"
     Dutch      -> "Naam"
     Romanian   -> "Nume"
-<<<<<<< HEAD
     Vietnamese -> "Tên"
-=======
     Czech      -> "Název"
->>>>>>> c47103cf
     _          -> "Name"
 
 version :: Language -> Text
@@ -188,11 +173,8 @@
     Esperanto  -> "Versio"
     Dutch      -> "Versie"
     Romanian   -> "Versiune"
-<<<<<<< HEAD
     Vietnamese -> "Phiên bản"
-=======
     Czech      -> "Verze"
->>>>>>> c47103cf
     _          -> "Version"
 
 aurStatus :: Language -> Text
@@ -213,11 +195,8 @@
     Esperanto  -> "Stato en AUR"
     Dutch      -> "AUR Status"
     Romanian   -> "Stare AUR"
-<<<<<<< HEAD
     Vietnamese -> "Trạng thái AUR"
-=======
     Czech      -> "Stav AUR"
->>>>>>> c47103cf
     _          -> "AUR Status"
 
 -- NEEDS TRANSLATION
@@ -257,11 +236,8 @@
     Esperanto  -> "URL de Projekto"
     Dutch      -> "Project URL"
     Romanian   -> "URL al proiectului"
-<<<<<<< HEAD
     Vietnamese -> "URL của Dự án"
-=======
     Czech      -> "Adresa URL projektu"
->>>>>>> c47103cf
     _          -> "Project URL"
 
 aurUrl :: Language -> Text
@@ -281,11 +257,8 @@
     Esperanto  -> "URL en AUR"
     Dutch      -> "AUR URL"
     Romanian   -> "URL AUR"
-<<<<<<< HEAD
     Vietnamese -> "URL của AUR"
-=======
     Czech      -> "URL pro AUR"
->>>>>>> c47103cf
     _          -> "AUR URL"
 
 license :: Language -> Text
@@ -307,11 +280,8 @@
     Esperanto  -> "Permesilo"
     Dutch      -> "Licentie"
     Romanian   -> "Licență"
-<<<<<<< HEAD
     Vietnamese -> "Bản quyền"
-=======
     Czech      -> "Licence"
->>>>>>> c47103cf
     _          -> "License"
 
 dependsOn :: Language -> Text
@@ -331,11 +301,8 @@
     Esperanto  -> "Dependi de"
     Dutch      -> "Hangt af van"
     Romanian   -> "Depinde de"
-<<<<<<< HEAD
     Vietnamese -> "Phụ thuộc vào"
-=======
     Czech      -> "Závisí na"
->>>>>>> c47103cf
     _          -> "Depends On"
 
 buildDeps :: Language -> Text
@@ -375,11 +342,8 @@
     Esperanto  -> "Balotiloj"
     Dutch      -> "Stemmen"
     Romanian   -> "Voturi"
-<<<<<<< HEAD
     Vietnamese -> "Bình chọn"
-=======
     Czech      -> "Hlasy"
->>>>>>> c47103cf
     _          -> "Votes"
 
 popularity :: Language -> Text
@@ -393,11 +357,8 @@
     Esperanto  -> "Populareco"
     Dutch      -> "Populairiteit"
     Romanian   -> "Popularitate"
-<<<<<<< HEAD
     Vietnamese -> "Phổ biến"
-=======
     Czech      -> "Popularita"
->>>>>>> c47103cf
     _          -> "Popularity"
 
 description :: Language -> Text
@@ -419,9 +380,6 @@
     Esperanto  -> "Priskribo"
     Dutch      -> "Beschrijving"
     Romanian   -> "Descriere"
-<<<<<<< HEAD
     Vietnamese -> "Mô tả"
-=======
     Czech      -> "Popis"
->>>>>>> c47103cf
     _          -> "Description"