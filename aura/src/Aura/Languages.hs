{-# LANGUAGE LambdaCase, ViewPatterns #-}

-- Library for Aura output in different languages.
-- All normal restrictions on line length do not apply for this file, and this file only.

{- AURA TRANSLATORS - Thank you all
Chris "Kwpolska" Warrick          | Polish
Denis Kasak / "stranac"           | Croatian
Fredrik Haikarainen               | Swedish
Lukas Niederbremer / Jonas Platte | German
Alejandro Gómez / Sergio Conde    | Spanish
Henry Kupty / Thiago Perrotta     | Portuguese
Ma Jiehong / Fabien Dubosson      | French
Kyrylo Silin                      | Russian
Bob Valantin                      | Italian
Filip Brcic                       | Serbian
"chinatsun"                       | Norwegian
"pak tua Greg"                    | Indonesia
-}

{-

Copyright 2012 - 2016 Colin Woodbury <colingw@gmail.com>

This file is part of Aura.

Aura is free software: you can redistribute it and/or modify
it under the terms of the GNU General Public License as published by
the Free Software Foundation, either version 3 of the License, or
(at your option) any later version.

Aura is distributed in the hope that it will be useful,
but WITHOUT ANY WARRANTY; without even the implied warranty of
MERCHANTABILITY or FITNESS FOR A PARTICULAR PURPOSE.  See the
GNU General Public License for more details.

You should have received a copy of the GNU General Public License
along with Aura.  If not, see <http://www.gnu.org/licenses/>.

-}

module Aura.Languages
    ( module Aura.Languages
    , Language(..) ) where

import           Control.Arrow
import qualified Data.Map.Lazy as Map (Map, (!), fromList, toList, mapWithKey)
import           Data.Monoid

import           Aura.Colour.Text (cyan, green, red, blue, yellow, magenta, bForeground)
import           Aura.Languages.Base
import qualified Aura.Languages.Fields as Fields

---

translators :: Map.Map Language String
translators = Map.fromList
    [ (Polish,     "Chris \"Kwpolska\" Warrick")
    , (Croatian,   "Denis Kasak / \"stranac\"")
    , (Swedish,    "Fredrik Haikarainen")
    , (German,     "Lukas Niederbremer / Jonas Platte")
    , (Spanish,    "Alejandro Gómez / Sergio Conde")
    , (Portuguese, "Henry \"Ingvij\" Kupty / Thiago \"thiagowfx\" Perrotta")
    , (French,     "Ma Jiehong / Fabien Dubosson")
    , (Russian,    "Kyrylo Silin")
    , (Italian,    "Bob Valantin")
    , (Serbian,    "Filip Brcic")
    , (Norwegian,  "\"chinatsun\"")
    , (Indonesia,  "\"pak tua Greg\"")
    ]

-- These need updating! Or removing...
languageNames :: Language -> Map.Map Language String
languageNames = Map.fromList . zip [ Polish, Croatian, Swedish, German, Spanish, Portuguese, French, Russian, Italian, Serbian, Norwegian, Indonesia ] . \case
    Japanese   -> [ "ポーランド語", "クロアチア語", "スウェーデン語", "ドイツ語", "スペイン語", "ポルトガル語", "フランス語", "ロシア語", "", "", "", "Indonesia" ]
    Polish     -> [ "polski", "chorwacki", "szwedzki", "niemiecki", "hiszpański", "portugalski", "francuski", "rosyjski", "", "", "", "Indonesia" ]
    Croatian   -> [ "poljski", "hrvatski", "švedski", "njemački", "španjolski", "portugalski", "francuski", "ruski", "talijanski", "srpski", "norveški", "Indonesia" ]
    Swedish    -> [ "Polska", "Kroatiska", "Svenska", "Tyska", "Spanska", "Portugisiska", "Franska", "Ryska", "Italienska", "Serbiska", "Norska", "Indonesia" ]
    German     -> [ "Polnisch", "Kroatisch", "Schwedisch", "Deutsch", "Spanisch", "Portugiesisch", "Französisch", "Russisch", "Italienisch", "Serbisch", "Norwegisch", "Indonesisch" ]
    Spanish    -> [ "Polaco", "Croata", "Sueco", "Alemán", "Español", "Portugués", "Francés", "Ruso", "Italiano", "Serbio", "Noruego", "Indonesio" ]
    Portuguese -> [ "Polonês", "Croata", "Sueco", "Alemão", "Espanhol", "Português", "Francês", "Russo", "Italiano", "Sérvio", "Norueguês", "Indonesia" ]
    French     -> [ "Polonais", "Croate", "Suédois", "Allemand", "Espagnol", "Portugais", "Français", "Russe", "Italien", "Serbe", "Norvégien", "Indonesia" ]
    Russian    -> [ "Польский", "Хорватский", "Шведский", "Немецкий", "Испанский", "Португальский", "Русский", "Итальянский", "Сербский", "Норвежский", "Индонезийский" ]
    Italian    -> [ "Polacco", "Croato", "Svedese", "Tedesco", "Spagnolo", "Portoghese", "Francese", "Russo", "Italiano", "", "", "Indonesia" ]
    Serbian    -> [ "Пољски", "Хрватски", "Шведски", "Немачки", "Шпански", "Португалски", "Француски", "Руски", "Италијански", "Српски", "", "Indonesia" ]
    Norwegian  -> [ "Polsk", "Kroatisk", "Svensk", "Tysk", "Spansk", "Portugisisk", "Fransk", "Russisk", "Italiensk", "Serbisk", "Norsk", "Indonesia" ]
    Indonesia  -> [ "Polandia", "Kroasia", "Swedia", "Jerman", "Spanyol", "Portugis", "Prancis", "Rusia", "Italia", "Serbia", "Norwegia", "Indonesia" ]
    Chinese    -> [ "波兰语", "克罗地亚语", "瑞典语", "德语", "西班牙语", "葡萄牙语", "法语", "俄语", "意大利语", "塞尔维亚语", "挪威语", "印度尼西亚语" ]
    _          -> [ "Polish", "Croatian", "Swedish", "German", "Spanish", "Portuguese", "French", "Russian", "Italian", "Serbian", "Norwegian", "Indonesia" ]

translatorMsgTitle :: Language -> String
translatorMsgTitle = \case
    Japanese   -> "Auraの翻訳者："
    Polish     -> "Tłumacze Aury:"
    Croatian   -> "Aura Prevoditelji:"
    Swedish    -> "Aura Översättare:"
    German     -> "Aura Übersetzer:"
    Spanish    -> "Traductores de Aura:"
    Portuguese -> "Tradutores de Aura:"
    French     -> "Traducteurs d'Aura:"
    Russian    -> "Переводчики Aura:"
    Italian    -> "Traduttori di Aura:"
    Serbian    -> "Преводиоци Аура:"
    Norwegian  -> "Aura Oversettere:"
    Indonesia  -> "Penerjemah Aura:"
    Chinese    -> "Aura 的翻译者："
    _          -> "Aura Translators:"

translatorMsg :: Language -> [String]
translatorMsg lang = title : names
  where title = translatorMsgTitle lang
        names = fmap snd . Map.toList $
            Map.mapWithKey (\l t -> formatLang (assocLang l t)) translators
        assocLang lang' translator = (translator, languageNames lang Map.! lang')
        formatLang (translator, lang') = " " <> translator <> " (" <> lang' <> ")"

allLanguages :: [Language]
allLanguages = [English ..]

-- Wrap a String in backticks
bt :: String -> String
bt cs = "`" <> cyan cs <> "`"

whitespace :: Language -> String
whitespace Japanese = "　"  -- \12288
whitespace _ = " "          -- \32

langFromLocale :: String -> Language
langFromLocale = take 2 >>> \case
    "ja" -> Japanese
    "pl" -> Polish
    "hr" -> Croatian
    "sv" -> Swedish
    "de" -> German
    "es" -> Spanish
    "pt" -> Portuguese
    "fr" -> French
    "ru" -> Russian
    "it" -> Italian
    "sr" -> Serbian
    "nb" -> Norwegian
    "id" -> Indonesia
    "zh" -> Chinese
    _    -> English


----------------------
-- Aura/Core functions
----------------------
-- NEEDS TRANSLATION
checkDBLock_1 :: Language -> String
checkDBLock_1 = \case
    Japanese   -> "パッケージデータベースが今閉鎖状態。開放したらキーを押して続行をどうぞ。"
    Polish     -> "Baza pakietów jest zablokowana. Kiedy zostanie odblokowana naciśnij enter aby kontynuować"
    Croatian   -> "Baza paketa je zaključana. Kad se otključa, pritisnite enter da biste nastavili."
    German     -> "Die Paketdatenbank ist gesperrt. Drücken Sie Enter wenn sie entsperrt ist um fortzufahren."
    Spanish    -> "La base de datos de paquetes está bloqueada. Presiona enter cuando esté desbloqueada para continuar."
    Norwegian  -> "Pakkedatabasen er låst. Trykk enter når den er åpnet for å fortsette."
    French     -> "La base de données des paquets est bloquée. Appuyez sur enter pour continuer."
    Portuguese -> "Banco de dados de pacote travado. Aperte 'enter' quando estiver destravado para poder continuar."
    Russian    -> "База данных пакетов заблокирована. Нажмите \"Ввод\", когда она разблокируется, чтобы продолжить."
<<<<<<< HEAD
    Chinese    -> "包数据库已锁定。请在解锁后按下回车以继续。"
=======
    Swedish    -> "Paketdatabasen är låst. Klicka på enter när den är upplåst."
>>>>>>> 3d5c6f6a
    _          -> "The package database is locked. Press enter when it's unlocked to continue."

-- Packages should not be built if the user is logged in as root!
trueRoot_1 :: Language -> String
trueRoot_1 = \case
    Japanese   -> "本当のrootユーザーとしてパッケージを作成するのが危険。続行？"
    Polish     -> "Nigdy nie powinieneś budować pakietów jako root. Na pewno kontynuować?"
    Croatian   -> "Pakete ne bi trebalo graditi sa root korisničkim računom. Nastaviti?"
    Swedish    -> "Det är starkt rekommenderat att INTE vara inloggad som root när man bygger paket. Vill du fortsätta ändå?"
    German     -> "Sie sollten niemals Pakete als der echte root-Nutzer bauen. Sind sie sicher, dass Sie dies tun wollen?"
    Spanish    -> "No deberías compilar paquetes como root nunca. ¿Deseas continuar?"
    Portuguese -> "Você nunca deveria compilar pacotes como usuário root. Deseja prosseguir mesmo assim?"
    French     -> "Il n'est pas recommandé de construire des paquets avec le compte root. Voulez-vous continuer ?"
    Russian    -> "Вам никогда не следует собирать пакеты под настоящим рутом. Договорились?"
    Italian    -> "Non si dovrebbero compilare pacchetti come root. Volete Continuare?"
    Serbian    -> "Не би требало градити пакете са правим root овлашћењима. Желите ли наставити?"
    Norwegian  -> "Du bør aldri bygge pakker som root. Er du helt sikker på at du vil gjøre dette?"
    Indonesia  -> "Paket tidak boleh dibangun oleh root. Apakah anda setuju dengan hal ini?"
    Chinese    -> "请不要以根用户构建包。以普通用户构建？"
    _          -> "You should never build packages as the true root. Are you okay with this?"

-- This is for when the user decides to refrain from building afterall.
trueRoot_2 :: Language -> String
trueRoot_2 = \case
    Japanese   -> "よしよし。"
    Polish     -> "Postąpiłeś słusznie."
    Croatian   -> "Ispravno ste postupili."
    Swedish    -> "Phew."
    German     -> "Eine weise Entscheidung."
    Spanish    -> "Has tomado la decision correcta."
    Portuguese -> "Ainda bem que tem juízo!"
    French     -> "C'est la bonne décision."
    Russian    -> "Вы выбрали православный путь."
    Italian    -> "Hai fatto la cosa giusta."
    Serbian    -> "Исправно сте поступили."
    Norwegian  -> "Du gjør det rette."
    Indonesia  -> "Bagus! Papa bangga sama kamu!"
    Chinese    -> "你做了正确的事情。"
    _          -> "You’ve done the right thing."

trueRoot_3 :: Language -> String
trueRoot_3 = \case
  Japanese -> "「root」としてパッケージを作成するのは「makepkg v4.2」で不可能になった。"
  German   -> "Seit makepkg v4.2 ist es nicht mehr möglich als root zu bauen."
  Spanish  -> "Desde makepkg v4.2 no es posible compilar paquetes como root."
<<<<<<< HEAD
  Chinese  -> "自从 makepkg v4.2 以后，就不能以根用户身份构建软件了。"
=======
  Swedish  -> "I makepkg v4.2 och uppåt är det inte tillåtet att bygga som root."
>>>>>>> 3d5c6f6a
  _        -> "As of makepkg v4.2, building as root is no longer possible."

mustBeRoot_1 :: Language -> String
mustBeRoot_1 = let sudo = bt "sudo" in \case
    Japanese   -> sudo <> "を使わないとそれができない！"
    Polish     -> "Musisz użyć " <> sudo <> ", żeby to zrobić."
    Croatian   -> "Morate koristiti" <> sudo <> "za ovu radnju."
    Swedish    -> "Du måste använda " <> sudo <> " för det."
    German     -> "Sie müssen dafür " <> sudo <> " benutzen."
    Spanish    -> "Tienes que utilizar " <> sudo <> " para eso."
    Portuguese -> "Utilize " <> sudo <> " para isso."
    French     -> "Vous devez utiliser " <> sudo <> " pour ça."
    Russian    -> "Необходимо использовать " <> sudo <> " для этого."
    Italian    -> "È necessario utilizzare " <> sudo <> " per questo."
    Serbian    -> "Морате да користите " <> sudo <> " за ову радњу."
    Norwegian  -> "Du må bruke " <> sudo <> " for det."
    Indonesia  -> "Anda harus menggunakan " <> sudo <> " untuk melakukannya."
    Chinese    -> "除非是根用户，否则不能执行此操作。"
    _          -> "You cannot perform this operation unless you are root."

-----------------------
-- Aura/Build functions
-----------------------
buildPackages_1 :: String -> Language -> String
buildPackages_1 (bt -> p) = \case
    Japanese   -> p <> "を作成中・・・"
    Polish     -> "Budowanie " <> p <> "..."
    Croatian   -> "Gradim " <> p <> "..."
    Swedish    -> "Bygger paket " <> p <> "..."
    German     -> "Baue Paket " <> p <> "..."
    Spanish    -> "Compilando " <> p <> "..."
    Portuguese -> "Compilando " <> p <> "..."
    French     -> "Compilation de " <> p <> "..."
    Russian    -> "Сборка " <> p <> "..."
    Italian    -> "Compilazione di " <> p <> "..."
    Serbian    -> "Градим " <> p <> "..."
    Norwegian  -> "Bygger " <> p <> "..."
    Indonesia  -> "Membangun " <> p <> "..."
    Chinese    -> p <> " 正在构建中..."
    _          -> "Building " <> p <> "..."

buildFail_1 :: String -> Language -> String
buildFail_1 (bt -> p) = \case
    Japanese   -> p <> "の作成は失敗したようだ。"
    Polish     -> "Budowanie " <> p <> " zakończyło się niepowodzeniem."
    Croatian   -> "Izgradnja " <> p <> " nije uspjela."
    Swedish    -> "Det gick inte att bygga paketet " <> p <> "."
    German     -> "Bauen von " <> p <> " ist fehlgeschlagen."
    Spanish    -> "La compilación de " <> p <> " ha fallado."
    Portuguese -> "Falha na compilação do pacote " <> p <> "."
    French     -> "Bon, la compilation de " <> p <> " a échouée."
    Russian    -> "Что ж, сборка " <> p <> " не удалась."
    Italian    -> "La compilazione di " <> p <> "è fallita."
    Serbian    -> "Изградња пакета " <> p <> " није успела."
    Norwegian  -> "Bygging av " <> p <> " feilet."
    Indonesia  -> "Gagal membangun " <> p
    Chinese    -> p <> " 构建失败。"
    _          -> "Well, building " <> p <> " failed."

buildFail_2 :: Language -> String
buildFail_2 = \case
    Japanese   -> "ちなみに下記のパッケージも作成されなかった："
    Polish     -> "Dodatkowo, następujące pakiety nie zostały zbudowane:"
    Croatian   -> "Osim toga, ni sljedeće nije izgrađeno:"
    Swedish    -> "Det gick heller inte att bygga följande paket:"
    German     -> "Außerdem wurden die folgenden Pakete nicht gebaut:"
    Spanish    -> "Los siguientes paquetes no se han compilado:"
    Portuguese -> "Os pacotes a seguir não foram compilados:"
    French     -> "En outre, les paquets suivants n'ont pu être compilés :"
    Russian    -> "К тому же, следующие пакеты не были собраны:"
    Italian    -> "Inoltre non è stato possibile cotruire i seguenti pacchetti:"
    Serbian    -> "Такође, ни следећи пакети нису изграђени::"
    Norwegian  -> "Det gikk heller ikke an å bygge følgende:"
    Indonesia  -> "Dan paket berikut juga tidak terbangun:"
    Chinese    -> "而且，以下包也不会被构建："
    _          -> "Also, the following weren’t built:"

buildFail_3 :: Language -> String
buildFail_3 = \case
    Japanese   -> "しかし、以下のパッケージファイルは無事作成された："
    Polish     -> "Następujące pakiety zostały zbudowane pomyślnie:"
    Croatian   -> "Neki paketi su ipak uspješno izgrađeni:"
    Swedish    -> "Vissa paket kanske har byggts ordentligt (Osäker)."
    German     -> "Diese Pakete wurden wiederum erfolgreich gebaut:"
    Spanish    -> "Sin embargo, los siguientes paquetes se han compilado:"
    Portuguese -> "Entretanto, os seguintes pacotes compilaram com sucesso:"
    French     -> "Cependant, les paquets suivants ont été compilés avec succès :"
    Russian    -> "Однако, эти пакеты были успешно собраны:"
    Italian    -> "Comunque questi pacchetti sono stato compilati con successo:"
    Serbian    -> "Међутим, ови пакети су успешно изграђени:"
    Norwegian  -> "Heldigvis ble de følgende pakkene bygd:"
    Indonesia  -> "Namun, paket berikut berhasil dibangun:"
    Chinese    -> "但是，这些包已经成功构建："
    _          -> "However, these packages were successfully built:"

buildFail_4 :: Language -> String
buildFail_4 = \case
    Japanese   -> "できたやつのインストールを続行する？"
    Polish     -> "Czy chcesz je zainstalować?"
    Croatian   -> "Želite li ih instalirati?"
    Swedish    -> "Vill du installera dem?"
    German     -> "Möchten Sie diese installieren?"
    Spanish    -> "¿Te gustaría instalarlos?"
    Portuguese -> "Gostaria de instalá-los?"
    French     -> "Voulez-vous les installer ?"
    Russian    -> "Желаете ли вы их установить?"
    Italian    -> "Volete installarli?"
    Serbian    -> "Желите ли их инсталирати?"
    Norwegian  -> "Vil du installere dem?"
    Indonesia  -> "Apakah anda ingin menginstal disini?"
    Chinese    -> "你希望安装这些包吗？"
    _          -> "Would you like to install them?"

buildFail_5 :: Language -> String
buildFail_5 = \case
    Japanese   -> "パッケージ作成は失敗した。"
    Polish     -> "Budowanie nie powiodło się."
    Croatian   -> "Izgradnja nije uspjela."
    Swedish    -> "Gick inte att bygga paket."
    German     -> "Bauen fehlgeschlagen."
    Spanish    -> "La compilación falló."
    Portuguese -> "Falha na compilação."
    French     -> "Compilation échouée."
    Russian    -> "Сборка не удалась."
    Italian    -> "Compilazione fallita."
    Serbian    -> "Изградња пакета није успела."
    Norwegian  -> "Bygging feilet."
    Indonesia  -> "Proses gagal."
    Chinese    -> "构建失败。"
    _          -> "Building failed."

-- NEEDS TRANSLATION
buildFail_6 :: Language -> String
buildFail_6 = \case
    Japanese   -> "それでも続行？"
    Polish     -> "Czy mimo to chcesz kontynuować?"
    Croatian   -> "Želite li svejedno nastaviti?"
    German     -> "Möchten Sie trotzdem fortfahren?"
    Spanish    -> "¿Deseas continuar de todas formas?"
    Norwegian  -> "Vil du fortsette likevel?"
    Italian    -> "Vuoi continuare comunque?"
    Portuguese -> "Gostaria de continuar mesmo assim?"
    French     -> "Voulez-vous tout de même continuer ?"
    Russian    -> "Продолжить, несмотря ни на что?"
    Indonesia  -> "Apakah anda tetap ingin melanjutkan?"
<<<<<<< HEAD
    Chinese    -> "你仍然希望继续吗？"
=======
    Swedish    -> "Vill du fortsätta ändå?"
>>>>>>> 3d5c6f6a
    _          -> "Would you like to continue anyway?"

-- NEEDS TRANSLATION
buildFail_7 :: String -> Language -> String
buildFail_7 (bt -> p) = \case
    Japanese   -> p <> "の作成スクリプトを収得できなかった。"
    Polish     -> "Nie udało się pozyskać skryptów budowania dla " <> p <> "."
    German     -> "Herunterladen der Build-Skripte für " <> p <> " fehlgeschlagen."
    Spanish    -> "No se han podido obtener los scripts de compilación de " <> p <> "."
    Portuguese -> "Falhou para obter scripts de compilação para " <> p <> "."
    Indonesia  -> "Gagal mendapatkan skrip untuk " <> p <> "."
    Russian    -> "Не удалось получить сценарии сборки для " <> p <> "."
<<<<<<< HEAD
    Chinese    -> "无法获得 " <> p <> " 的构建脚本。"
=======
    Swedish    -> "Kunde inte hämta byggskript för " <> p <> "."
>>>>>>> 3d5c6f6a
    _          -> "Failed to obtain build scripts for " <> p <> "."

displayBuildErrors_1 :: Language -> String
displayBuildErrors_1 = \case
    Japanese   -> "抑えていたmakepkgの出力を受け取る用意・・・"
    Polish     -> "Wyjście makepkg zostanie wypisane za "
    Croatian   -> "Zapisujem makepkg ispis u "
    Swedish    -> "Dumpar makepkgs utskrift i "
    German     -> "Schreibe makepkg-Ausgabe in "
    Spanish    -> "Volcando la salida de makepkg en "
    Portuguese -> "Despejando a saída do makepkg em "
    French     -> "Redirection de la sortie de makepkg vers "
    Russian    -> "Вывод makepkg записывается в "
    Italian    -> "Salvataggio dell'output di makepkg in "
    Serbian    -> "Уписујем излаз makepkg-а у "
    Norwegian  -> "Dumper makepkg's utskrift i "
    Indonesia  -> "Melimpahkan keluaran makepkg di "
    Chinese    -> "正在清理 makepkg 的输出... "
    _          -> "Dumping makepkg output in "

------------------------------
-- Aura/Dependencies functions
------------------------------
-- Is this still used?
getDepsToInstall_1 :: Language -> String
getDepsToInstall_1 = \case
    Japanese   -> "パッケージは一つも指摘されていない。"
    Polish     -> "Nie podano pakietów z AUR do zainstalowania."
    Croatian   -> "Nijedan AUR paket nije specificiran za instalaciju."
    Swedish    -> "Inga AUR-paket är valda för installation."
    German     -> "Keine AUR-Pakete zur Installation vermerkt."
    Spanish    -> "No se han especificado paquetes de AUR para instalar."
    Portuguese -> "Nenhum pacote do AUR foi especificado para instalação."
    French     -> "Aucun paquet AUR à installer n'a été spécifié."
    Russian    -> "Пакеты AUR для установки не указаны."
    Italian    -> "Nessun pacchetto di AUR specificato per l'installazione."
    Serbian    -> "Ниједан AUR пакет није специфициран за инсталацију."
    Norwegian  -> "Ingen pakker fra AUR er valgt for installasjon."
    Indonesia  -> "Tidak ada paket dari AUR yang ditentukan untuk diinstasl."
    Chinese    -> "没有指定要安装的 AUR 软件包。"
    _          -> "No AUR packages specified for install."

getRealPkgConflicts_1 :: String -> String -> String -> Language -> String
getRealPkgConflicts_1 (bt -> p) (bt -> r) (bt -> d) = \case
    Japanese   -> "パッケージ" <> p <> "はバージョン" <> d <> "を要するが" <> "一番最新のバージョンは" <> r <> "。"
    Polish     -> "Zależność " <> p <> " powinna być w wersji " <> d <> ", ale najnowsza wersja to " <> r <> "."
    Croatian   -> "Zavisnost " <> p <> " zahtjeva verziju " <> d <> ", a najnovija dostupna verzija je " <> r <> "."
    Swedish    -> "Beroendepaketet " <> p <> " kräver version " <> d <> " men den senaste versionen är " <> r <> "."
    German     -> "Die Abhängigkeit " <> p <> " verlangt Version " <> d <> ", aber die neuste Version ist " <> r <> "."
    Spanish    -> "La dependencia " <> p <> " requiere la versión " <> d <> " pero la versión más reciente es " <> r <> "."
    Portuguese -> "A dependência " <> p <> " exige a versão " <> d <> " mas a versão mais recente é " <> r <> "."
    French     -> p <> " est une dépendance nécessitant la version " <> d <> ", mais la plus récente est la version " <> r <> "."
    Russian    -> "Зависимость " <> p <> " требует версию " <> d <> ", однако самой последней версией является " <> r <> "."
    Italian    -> "La dipendenza " <> p <> " richiede la versione " <> d <> " ma la versione disponibile è " <> r <> "."
    Serbian    -> "Зависност " <> p <> " захтева верзију " <> d <> ", али најновија верзија је " <> r <> "."
    Norwegian  -> "Avhengigheten " <> p <> " krever versjon " <> d <>", men den nyeste versjonen er " <> r <> "."
    Indonesia  -> "Dependensi " <> p <> " meminta versi " <> d <> " namun versi paling baru adalah " <> r <> "."
    Chinese    -> "依赖 " <> p <> " 需要版本 " <> d <> "，但是最新的版本是 " <> r <> "。"
    _          -> "The dependency " <> p <> " demands version " <> d <> ", but the most recent version is " <> r <> "."

getRealPkgConflicts_2 :: String -> Language -> String
getRealPkgConflicts_2 (bt -> p) = \case
    Japanese   -> p <> "は無視されるパッケージ！`pacman.conf`を参考に。"
    Polish     -> p <> " jest ignorowany! Sprawdź plik `pacman.conf`."
    Croatian   -> p <> " je ignoriran paket! Provjerite svoj `pacman.conf`."
    Swedish    -> p <> " är ett ignorerat paket! Kolla din `pacman.conf`-fil."
    German     -> p <> " ist ein ignoriertes Paket! Siehe /etc/pacman.conf."
    Spanish    -> "¡" <> p <> " es un paquete ignorado! Revisa tu fichero `pacman.conf`."
    Portuguese -> p <> " é um pacote ignorado conforme configuração em `pacman.conf`!"
    French     -> "Le paquet " <> p <> " est ignoré. Vous devriez jeter un œil à votre `pacman.conf`."
    Russian    -> "Пакет " <> p <> " игнорируется! Проверьте ваш файл `pacman.conf`."
    Italian    -> p <> " è un pacchetto ignorato, controllare `pacman.conf`."
    Serbian    -> "Пакет " <> p <> " је игнорисан! Видите ваш фајл „pacman.conf“."
    Norwegian  -> p <> " er en ignorert pakke! Sjekk din `pacman.conf`-fil."
    Indonesia  -> p <> " merupakan paket yang diabaikan! Lihat `pacman.conf` anda."
    Chinese    -> p <> " 是一个被忽略的包！请查看你的 `pacman.conf` 文件。"
    _          -> p <> " is an ignored package! See your `pacman.conf` file."

-- NEEDS TRANSLATION
missingPkg_1 :: String -> Language -> String
missingPkg_1 (bt -> p) = \case
    Polish     -> "Zależność " <> p <> "nie została znaleziona. Musisz wyszukać pakiet, żeby spełnić zależność "
    Croatian   -> "Zavisnost  " <> p <> " nije pronađena. Pokušajte pronaći paket koji zadovoljava ovu zavisnost."
    German     -> "Die Abhängigkeit " <> p <> " wurde nicht gefunden." -- Second sentence not translated because I'm confused how it should
    Spanish    -> "La dependencia " <> p <> " no ha sido encontrada. Podría ser necesario buscar un paquete para satisfacerla."
    Norwegian  -> "Avhengigheten " <> p <> " ble ikke funnet. Du kan søke etter en pakke som tilfredsstiller avhengigheten."
    Italian    -> "La dipendenza " <> p <> " non è stata trovata. Potrebbe essere necessario cercare un pacchetto che possa soddisfarla?"
    Portuguese -> "A dependência" <> p <> " não foi achada. Talvez tenha que buscar um pacote que a satisfaça."
    French     -> "La dépendance " <> p <> " n'a pas pu être trouvée. Il vous faut trouver un paquet pour la satisfaire."
    Russian    -> "Зависимость " <> p <> " не найдена. Возможно, вам нужно поискать пакет, чтобы удовлетворить её."
    Indonesia  -> "Dependensi " <> p <> " tidak dapat ditemukan. Anda mungkin harus menemukan paket tersebut untuk mencukupi kebutuhan."
<<<<<<< HEAD
    Chinese    -> "无法找到依赖 " <> p <> "。你或许需要搜索一个包来满足这个依赖。"
=======
    Swedish    -> "Beroendet " <> p <> " kunde inte hittas. Du kan behöva leta efter ett paket som tillfredställer det."
>>>>>>> 3d5c6f6a
    _          -> "The dependency " <> p <> " could not be found. You may need to search for a package to satisfy it."

-----------------
-- aura functions
-----------------
executeOpts_1 :: Language -> String
executeOpts_1 = \case
    Japanese   -> "矛盾しているオプションあり。"
    Polish     -> "Niektóre flagi są w konflikcie ze sobą!"
    Croatian   -> "Neke od danih zastavica nije moguće kombinirati!"
    Swedish    -> "Givna flaggor är i konflikt!"
    German     -> "Angegebene Kommandozeilen-Flags sind widersprüchlich!"
    Spanish    -> "¡Flags contradictorios!"
    Portuguese -> "Flags conflitantes!"
    French     -> "Arguments contradictoires !"
    Russian    -> "Даны конфликтующие флаги!"
    Italian    -> "Argomenti in conflitto!"
    Serbian    -> "Захтеване опције су контрадикторне!"
    Norwegian  -> "Motstridene flagg er spesifisert!"
    Indonesia  -> "Ditemukan flags yang bertabrakan!"
    Chinese    -> "指定了冲突的选项。"
    _          -> "Conflicting flags given!"

manpageMsg :: Language -> String
manpageMsg = \case
    Japanese   -> "選択肢の詳しいことは、auraのman pageまで。"
    Polish     -> "W podręczniku man dla aura znajduje się\xa0więcej informacji o opcjach."
    Croatian   -> "Za detalje o opcijama, pogledajte Aura man stranicu."
    Swedish    -> "Hänvisa till auras `man`-sida för detaljerade alternativ."
    German     -> "Lesen Sie die aura man-Seite für Details zu aura Optionen."
    Spanish    -> "Lee la página de manual de aura para detalles sobre las opciones."
    Portuguese -> "Leia a man page do aura para obter mais detalhes sobre as opções"
    French     -> "Lisez le manuel d'Aura (`man aura`) pour le détail des options."
    Russian    -> "Чтобы узнать подробное описание опций aura, см. мануал."
    Italian    -> "Guardare la man page di Aura per maggiori dettagli sulle opzioni."
    Serbian    -> "За детаље о опцијама, погледајте man страницу Аура."
    Norwegian  -> "Referer til Aura's `man`-side for instillingsdetaljer."
    Indonesia  -> "Lihat laman manual aura untuk opsi detail dari aura."
    Chinese    -> "请查看 aura 手册了解 aura 选项细节。"
    _          -> "See the aura man page for aura option details."

displayOutputLanguages_1 :: Language -> String
displayOutputLanguages_1 = \case
    Japanese   -> "auraは下記の言語に対応している："
    Polish     -> "Następujące języki są dostępne:"
    Croatian   -> "Dostupni su sljedeći jezici:"
    Swedish    -> "Följande språk är tillängliga:"
    German     -> "Die folgenden Sprachen sind verfügbar:"
    Spanish    -> "Los siguientes idiomas están disponibles:"
    Portuguese -> "Os seguintes idiomas estão disponíveis:"
    French     -> "Les langues suivantes sont disponibles :"
    Russian    -> "Доступны следующие языки:"
    Italian    -> "Sono disponibili le seguenti lingue:"
    Serbian    -> "Доступни су следећи језици:"
    Norwegian  -> "Følgende språk er tilgjengelig:"
    Indonesia  -> "Berikut ini adalah bahasa yang tersedia:"
    Chinese    -> "以下语言是可用的："
    _          -> "The following languages are available:"

----------------------------
-- Aura/Commands/A functions
----------------------------
-- NEEDS TRANSLATION
auraCheck_1 :: Language -> String
auraCheck_1 = \case
    Japanese   -> "Auraアップグレードあり。先にAuraだけを？"
    Polish     -> "Dostępna jest nowa wersja Aura. Czy chcesz ją najpierw aktualizować?"
    Croatian   -> "Dostupna je nova verzija Aura. Želite li prvo ažurirati?"
    German     -> "Ein Update für aura ist verfügbar. Dies zuerst aktualisieren?"
    Spanish    -> "Hay una actualización de aura disponible. ¿Deseas actualizar aura primero?"
    Norwegian  -> "En Aura-oppdatering er tilgjengelig. Oppdater den først?"
    Portuguese -> "Uma atualização para Aura está disponível. Deseja atualizar antes?"
    French     -> "Une mise à jour d'Aura est disponible. Voulez-vous la mettre à jour en premier ?"
    Russian    -> "Доступно обновление Aura. Обновить сперва её?"
    Indonesia  -> "Pemutakhiran aura tersedia. Mutakhirkan aura dulu?"
<<<<<<< HEAD
    Chinese    -> "Aura 可以升级。先升级 aura？"
=======
    Swedish    -> "Det finns en uppdatering tillgänglig till Aura. Vill du uppdatera Aura först?"
>>>>>>> 3d5c6f6a
    _          -> "Aura update available. Update it first?"

install_1 :: Language -> String
install_1 = \case
    Japanese   -> "従属パッケージの確認は以下の理由で失敗した："
    Polish     -> "Sprawdzanie zależności nie powiodło się z następujących powodów:"
    Croatian   -> "Provjera zavisnosti nije uspjela iz sljedećih razloga:"
    Swedish    -> "Beroende-kollen misslyckades pga följande skäl:"
    German     -> "Abhängigkeitsüberprüfung schlug aus folgenden Gründen fehl:"
    Spanish    -> "La comprobación de dependencias falló por los siguientes motivos:"
    Portuguese -> "Não foi possível checar as dependências pelas seguintes razões:"
    French     -> "La vérification des dépendances a failli pour les raisons suivantes :"
    Russian    -> "Проверка зависимостей не удалась из-за:"
    Italian    -> "Il controllo delle dipendenze è fallito per i seguenti motivi:"
    Serbian    -> "Провера зависности није успела из следећих разлога:"
    Norwegian  -> "Avhengighets-sjekken mislyktes på grunn av følgende:"
    Indonesia  -> "Pemeriksaan dependensi gagal dengan alasan sebagai berikut:"
    Chinese    -> "依赖检查失败，因为："
    _          -> "Dependency checking failed for these reasons:"

install_2 :: Language -> String
install_2 = \case
    Japanese   -> "適当なパッケージを入力してください。"
    Polish     -> "Nie podano prawidłowych pakietów."
    Croatian   -> "Nije specificiran nijedan ispravan paket."
    Swedish    -> "Inga giltiga paket valda."
    German     -> "Keine gültigen Pakete angegeben."
    Spanish    -> "No se ha especificado ningún paquete válido."
    Portuguese -> "Nenhum pacote válido foi especificado."
    French     -> "Aucun paquet valide n'a été spécifié."
    Russian    -> "Валидные пакеты не указаны."
    Italian    -> "Nessun pacchetto valido specificato."
    Serbian    -> "Ниједан исправан пакет није специфициран."
    Norwegian  -> "Ingen gyldige pakker er valgte."
    Indonesia  -> "Tidak ada paket valid yang dispesifikkan."
    Chinese    -> "没有指定有效的包。"
    _          -> "No valid packages specified."

install_3 :: Language -> String
install_3 = \case
    Japanese   -> "続行？"
    Polish     -> "Kontynuować?"
    Croatian   -> "Nastaviti?"
    Swedish    -> "Fortsätta?"
    German     -> "Fortsetzen?"
    Spanish    -> "¿Continuar?"
    Portuguese -> "Continuar?"
    French     -> "Continuer ?"
    Russian    -> "Продолжить?"
    Italian    -> "Continuare?"
    Serbian    -> "Наставити?"
    Norwegian  -> "Fortsett?"
    Indonesia  -> "Lanjut?"
    Chinese    -> "继续？"
    _          -> "Continue?"

install_4 :: Language -> String
install_4 = \case
    Japanese   -> "続行は意図的に阻止された。"
    Polish     -> "Instalacja została przerwana przez użytkownika."
    Croatian   -> "Instalacija prekinuta od strane korisnika."
    Swedish    -> "Installationen avbröts manuellt."
    German     -> "Installation durch Benutzer abgebrochen."
    Spanish    -> "Instalación abortada manualmente."
    Portuguese -> "Instalação manual abortada."
    French     -> "Installation manuelle annulée."
    Russian    -> "Пользователь прервал установку."
    Italian    -> "Installazione manuale interrotta."
    Serbian    -> "Инсталација је ручно прекинута."
    Norwegian  -> "Installasjonen ble avbrutt manuelt."
    Indonesia  -> "Instalasi dibatalkan secara paksa."
    Chinese    -> "手动安装已中止。"
    _          -> "Installation manually aborted."

install_5 :: Language -> String
install_5 = \case
    Japanese   -> "従属パッケージを確認中・・・"
    Polish     -> "Ustalanie zależności..."
    Croatian   -> "Određivanje zavisnosti..."
    Swedish    -> "Avgör beroenden..."
    German     -> "Bestimme Abhängigkeiten..."
    Spanish    -> "Determinando dependencias..."
    Portuguese -> "Determinando as dependências..."
    French     -> "Détermination des dépendances en cours…"
    Russian    -> "Определение зависимостей..."
    Italian    -> "Determinazione dipendenze..."
    Serbian    -> "Утврђивање зависности..."
    Norwegian  -> "Bestemmer avhengigheter..."
    Indonesia  -> "Menentukan dependensi..."
    Chinese    -> "确定依赖中..."
    _          -> "Determining dependencies..."

-- 2014 December  7 @ 14:45 - NEEDS TRANSLATIONS
confirmIgnored_1 :: String -> Language -> String
confirmIgnored_1 (bt -> p) = \case
    Japanese   -> p <> "は無視されるはずのパッケージ。それでも続行？"
    Polish     -> p <> " jest oznaczony jako ignorowany. Zainstalować mimo tego?"
    Spanish    -> p <> " está marcado como ignorado. ¿Deseas instalarlo de todas formas?"
    Portuguese -> p <> " está marcado como Ignored. Instalá-lo mesmo assim?"
    Russian    -> p <> " отмечен как игнорируемый. Всё равно установить?"
<<<<<<< HEAD
    Chinese    -> p <> " 已被标记为忽略。仍然安装？"
=======
    Swedish    -> p <> " är markerad som ignorerad. Vill du installera ändå?"
>>>>>>> 3d5c6f6a
    _          -> p <> " is marked as Ignored. Install anyway?"

-- NEEDS UPDATE TO REFLECT CHANGED ENGLISH
reportNonPackages_1 :: Language -> String
reportNonPackages_1 = \case
    Japanese   -> "下記はAURパッケージではない："
    Polish     -> "To nie są pakiety:"
    Croatian   -> "Ovo nisu AUR paketi:"
    Swedish    -> "Följande är inte paket:"
    German     -> "Folgende sind keine AUR-Pakete:"
    Spanish    -> "Los siguientes paquetes no son de AUR:"
    Portuguese -> "Os seguintes não são pacotes AUR:"
    French     -> "Les éléments suivants ne sont pas des paquets AUR :"
    Russian    -> "Ниже указано то, что не является пакетами AUR:"
    Italian    -> "I seguenti pacchetti non sono presenti in AUR:"
    Serbian    -> "Ово нису пакети:"
    Norwegian  -> "Det følgende er ikke AUR-pakker:"
    Indonesia  -> "Paket berikut ini bukan merupakan paket AUR:"
    Chinese    -> "以下软件不是 AUR 包："
    _          -> "The following are not AUR packages:"

reportIgnoredPackages_1 :: Language -> String
reportIgnoredPackages_1 = \case
    Japanese   -> "下記のパッケージは無視される："
    Polish     -> "Poniższe pakiety zostaną zignorowane:"
    Croatian   -> "Sljedeći paketi će biti ignorirani:"
    Swedish    -> "Följande paket kommer att ignoreras: "
    German     -> "Die folgenden Pakete werden ignoriert:"
    Spanish    -> "Los siguientes paquetes serán ignorados:"
    Portuguese -> "Os seguintes pacotes serão ignorados:"
    French     -> "Les paquets suivants seront ignorés :"
    Russian    -> "Следующие пакеты будут проигнорированы:"
    Italian    -> "I seguenti pacchetti verranno ignorati:"
    Serbian    -> "Следећи пакети ће бити игнорисани:"
    Norwegian  -> "De følgende pakker vil bli ignorert:"
    Indonesia  -> "Paket berikut ini akan diabaikan:"
    Chinese    -> "以下包将会被忽略："
    _          -> "The following packages will be ignored:"

-- NEEDS TRANSLATION
reportUnneededPackages_1 :: Language -> String
reportUnneededPackages_1 = \case
    Japanese   -> "下記のパッケージは既にインストールされている："
    Polish     -> "Następujące pakiety zostały już zainstalowane:"
    Portuguese -> "Os seguintes pacotes já estão instalados:"
    Russian    -> "Следующие пакеты уже установлены:"
    German     -> "Die folgenden Pakete sind bereits installiert:"
    Spanish    -> "Los siguientes paquetes ya están instalados:"
<<<<<<< HEAD
    Chinese    -> "以下包已被安装："
=======
    Swedish    -> "Följande paket är redan installerade:"
>>>>>>> 3d5c6f6a
    _          -> "The following packages are already installed:"

reportPkgsToInstall_1 :: Language -> String
reportPkgsToInstall_1 = \case
    Japanese   -> "Pacmanの従属パッケージ："
    Polish     -> "Zależności z repozytoriów:"
    Croatian   -> "Zavisnosti iz repozitorija:"
    Swedish    -> "Beroenden ifrån lager:"
    German     -> "Abhängigkeiten in den Paketquellen:"
    Spanish    -> "Dependencias del repositorio:"
    Portuguese -> "Dependências no repositório:"
    French     -> "Dépendances du dépôt :"
    Russian    -> "Зависимости из репозитория:"
    Italian    -> "Dipendenze nei repository:"
    Serbian    -> "Зависности из ризница:"
    Norwegian  -> "Avhengigheter fra depotet:"
    Indonesia  -> "Dependensi dari repositori:"
    Chinese    -> "仓库依赖："
    _          -> "Repository dependencies:"

-- NEEDS AN UPDATE
reportPkgsToInstall_2 :: String -> Language -> String
reportPkgsToInstall_2 l = \case
    Japanese   -> l <> "のパッケージ:"
    Polish     -> l <> " Pakiety:"
    Croatian   -> l <> " Paketi:"
    German     -> l <> " Pakete:"
    Spanish    -> l <> " Paquetes:"
    Norwegian  -> l <> " Pakker:"
    Italian    -> l <> " Pacchetti:"
    Portuguese -> l <> " Pacotes :"
    French     -> l <> " Paquets :"
    Russian    -> l <> " Пакеты:"
    Indonesia  -> l <> " Paket:"
<<<<<<< HEAD
    Chinese    -> l <> " 包："
=======
    Swedish    -> l <> " Paket:"
>>>>>>> 3d5c6f6a
    _          -> l <> " Packages:"

{-}
reportPkgsToInstall_2 :: String -> Language -> String
reportPkgsToInstall_2 l = \case
    Japanese   -> l <> "の従属パッケージ："
    Polish     -> "Zależności z " <> l <> ":"
    Croatian   -> "Zavisnosti iz " <> l <> "-a:"
    Swedish    -> "Beroenden ifrån " <> l <> ":"
    German     -> "Abhängigkeiten im " <> l <> ":"
    Spanish    -> "Dependencias en " <> l <> ":"
    Portuguese -> "Dependências no " <> l <> ":"
    French     -> "Dépendances " <> l <> "\xa0:"
    Russian    -> "Зависимости из " <> l <> ":"
    Italian    -> "Dipendenze in " <> l <> ":"
    Serbian    -> "Зависности из " <> l <> "-а:"
    Norwegian  -> "Avhengigheter fra " <> l <> ":"
    _          -> l <> " dependencies:"

reportPkgsToInstall_3 :: String -> Language -> String
reportPkgsToInstall_3 l = \case
    Japanese   -> "主な" <> l <> "パッケージ："
    Polish     -> "Główne pakiety z " <> l <> ":"
    Croatian   -> "Glavni " <> l <> " paketi:"
    Swedish    -> "Huvudpaket ifrån " <> l <> ":"
    German     -> "Hauptpaket aus dem " <> l <> ":"
    Spanish    -> "Paquetes principales de " <> l <> ":"
    Portuguese -> "Pacotes principais do " <> l <> ":"
    French     -> "Principaux paquets " <> l <> "\xa0:"
    Russian    -> "Главные пакеты из " <> l <> ":"
    Italian    -> "Pacchetto principale di " <> l <> ":"
    Serbian    -> "Главни пакети из " <> l <> "-а:"
    Norwegian  -> "Hovedpakker fra " <> l <> ":"
    _          -> "Main " <> l <> " packages:"
-}

-- NEEDS TRANSLATION
reportPkgbuildDiffs_1 :: String -> Language -> String
reportPkgbuildDiffs_1 (bt -> p) = \case
    Japanese   -> p <> "のPKGBUILDはまだ保存されていない。"
    Polish     -> p <> " nie ma jeszcze przechowywanego pliku PKGBUILD."
    Croatian   -> p <> " još nema pohranjen PKGBUILD."
    German     -> p <> " hat noch keinen gespeicherten PKGBUILD."
    Spanish    -> p <> " no tiene un PKGBUILD almacenado aún."
    Portuguese -> p <> " não possui PKGBUILD."
    French     -> p <> " n'a pas encore de PKGBUILD enregistré."
    Russian    -> "У " <> p <> " ещё нет сохраненного PKGBUILD."
    Italian    -> p <> " non ci sono PKGBUILD salvati"
    Serbian    -> p <> " још нема похрањен PKGBUILD."
    Norwegian  -> p <> " har ingen PKGBUILD ennå."
    Indonesia  -> p <> " tidak mempunyai PKGBUILD yang tersimpan untuk saat ini."
<<<<<<< HEAD
    Chinese    -> p <> " 还没有保存的 PKGBUILD。"
=======
    Swedish    -> p <> " har ännu ingen PKGBUILD."
>>>>>>> 3d5c6f6a
    _          -> p <> " has no stored PKGBUILD yet."

-- NEEDS TRANSLATION
reportPkgbuildDiffs_2 :: String -> Language -> String
reportPkgbuildDiffs_2 (bt -> p) = \case
    Japanese   -> p <> "のPKGBUILDは最新。"
    Polish     -> "PKGBUILD pakietu " <> p <> " jest aktualny."
    Croatian   -> "PKGBUILD paketa " <> p <> " je na najnovijoj verziji."
    German     -> "PKGBUILD von " <> p <> " ist aktuell."
    Spanish    -> "El PKGBUILD de " <> p <> " está actualizado."
    Portuguese -> "O PKGBUILD de " <> p <> "está atualizado."
    Russian    -> "PKGBUILD " <> p <> " является новейшим."
    French     -> "Le PKGBUILD de " <> p <> " est à jour."
    Italian    -> "Il PKGBUILD di " <> p <> " è aggiornato."
    Serbian    -> "PKGBUILD пакета " <> p <> " је ажуран."
    Norwegian  -> p <> "'s PKGBUILD er oppdatert."
    Indonesia  -> "PKGBUILD dari paket " <> p <> " sudah mutakhir."
<<<<<<< HEAD
    Chinese    -> p <> " 的 PKGBUILD 已经最新。"
=======
    Swedish    -> "PKGBUILD för " <> p <> " är aktuell."
>>>>>>> 3d5c6f6a
    _          -> p <> " PKGBUILD is up to date."

-- NEEDS TRANSLATION
reportPkgbuildDiffs_3 :: String -> Language -> String
reportPkgbuildDiffs_3 (bt -> p) = \case
    Japanese   -> p <> "のPKGBUILD変更報告："
    Polish     -> "Zmiany w PKGBUILD dla " <> p <> ":"
    Croatian   -> "Promjene u PKGBUILD-u za " <> p <> ":"
    German     -> "PKGBUILD-Änderungen von " <> p <> ":"
    Spanish    -> "Cambios en el PKGBUILD de " <> p <> ":"
    Portuguese -> p <> " não tem PKGBUILD."
    Russian    -> "Изменения, вносимые " <> p <> " PKGBUILD:"
    French     -> "Changements du PKGBUILD de " <> p <> " :"
    Italian    -> "Cambiamenti nel PKGBUILD di " <> p <>":"
    Serbian    -> "Промене PKGBUILD-a за " <> p <> ":"
    Norwegian  -> p <> "'s endringer i PKGBUILD:"
    Indonesia  -> "Perubahan PKGBUILD " <> p <> ":"
<<<<<<< HEAD
    Chinese    -> p <> " 的 PKGBUILD 变化："
=======
    Swedish    -> "Förändringar i PKGBUILD för " <> p <> ":"
>>>>>>> 3d5c6f6a
    _          -> p <> " PKGBUILD changes:"

-- NEEDS TRANSLATION
reportPkgsToUpgrade_1 :: Language -> String
reportPkgsToUpgrade_1 = \case
    Japanese   -> "アップグレードするAURパッケージ："
    Polish     -> "Pakiety z AUR do zaktualizowania:"
    Croatian   -> "AUR paketi za nadogradnju:"
    Swedish    -> "AUR-paket att uppgradera:"
    German     -> "Zu aktualisierendes AUR-Paket:"
    Spanish    -> "Paquetes de AUR a actualizar:"
    Portuguese -> "Pacotes do AUR para atualizar:"
    French     -> "Paquets AUR à mettre à jour :"
    Russian    -> "Пакеты AUR, готовые для обновления:"
    Italian    -> "Pacchetti in AUR da aggiornare:"
    Serbian    -> "Пакети из AUR-а за надоградњу:"
    Norwegian  -> "AUR-pakker å oppgradere:"
    Indonesia  -> "Paket AUR yang akan ditingkatkan:"
    Chinese    -> "要升级的 AUR 包："
    _          -> "AUR Packages to upgrade:"

-- NEEDS UPDATING
reportBadDowngradePkgs_1 :: Language -> String
reportBadDowngradePkgs_1 = \case
    Japanese   -> "このパッケージはキャッシュには入っていないので、格下げはできない。"
    Polish     -> "Poniższe pakeity nie są zainstalowane, i nie mogą być zainstalowane w starszej wersji:"
    Croatian   -> "Sljedeći paketi nisu instalirani te se stoga ne mogu vratiti na stare verzije:"
    Swedish    -> "Följande paket är inte installerade, och kan därför inte bli nergraderade:"
    German     -> "Folgende Pakete sind in keiner Version im Cache und können daher nicht gedowngradet werden:"
    Spanish    -> "Los siguientes paquetes no tienen versiones en la caché, por lo que no se pueden bajar a versiones anteriores:"
    Portuguese -> "Os seguintes pacotes não estão instalados, logo não podem retornar a uma versão anterior:"
    French     -> "Aucune version des paquets suivants n'est présente dans le cache ; ils ne peuvent pas être mis à niveau à une version antérieure :"
    Russian    -> "Следующих пакетов нет в кэше. Следовательно, они не могут быть откачены к старой версии:"
    Italian    -> "I seguenti pacchetti non hanno versioni in cache e non posso essere retrocessi:"
    Serbian    -> "Следећи пакети нису ни инсталирани, те се не могу вратити на старију верзију:"
    Norwegian  -> "Følgende pakker har ingen versjoner i cache, og kan derfor ikke bli nedgradert:"
    Indonesia  -> "Berikut ini tidak mempunyai versi pada cache, sehingga tidak akan diturunkan:"
    Chinese    -> "以下包在缓存中没有版本，所以无法被降级："
    _          -> "The following have no versions in the cache, and thus can’t be downgraded:"

upgradeAURPkgs_1 :: Language -> String
upgradeAURPkgs_1 = \case
    Japanese   -> "パッケージ情報をダウンロード中・・・"
    Polish     -> "Pobieranie informacji o pakietach..."
    Croatian   -> "Preuzimanje podataka o paketima..."
    Swedish    -> "Hämtar paketinformation..."
    German     -> "Rufe Paketinformationen ab..."
    Spanish    -> "Obteniendo información de los paquetes..."
    Portuguese -> "Obtendo informação dos pacotes..."
    French     -> "Obtention des informations des paquets en cours…"
    Russian    -> "Сборка информации о пакетах..."
    Italian    -> "Ottengo le informazioni del pacchetto..."
    Serbian    -> "Преузимање информација о пакетима..."
    Norwegian  -> "Henter pakkeinformasjon..."
    Indonesia  -> "Mengambil informasi paket..."
    Chinese    -> "正在获取包信息..."
    _          -> "Fetching package information..."

upgradeAURPkgs_2 :: Language -> String
upgradeAURPkgs_2 = \case
    Japanese   -> "バージョンを比較中・・・"
    Polish     -> "Porównywanie wersji pakietów..."
    Croatian   -> "Uspoređivanje verzija paketa..."
    Swedish    -> "Jämför paket-versioner..."
    German     -> "Vergleiche Paketversionen..."
    Spanish    -> "Comparando versiones de los paquetes..."
    Portuguese -> "Comparando versões dos pacotes..."
    French     -> "Comparaison des versions des paquets en cours…"
    Russian    -> "Сравнение версий пакетов..."
    Italian    -> "Confronto le ersioni del pacchetto..."
    Serbian    -> "Упоређивање верзија пакета..."
    Norwegian  -> "Sammenligner pakkeversjoner..."
    Indonesia  -> "Membandingkan versi paket..."
    Chinese    -> "正在比较包的版本..."
    _          -> "Comparing package versions..."

upgradeAURPkgs_3 :: Language -> String
upgradeAURPkgs_3 = \case
    Japanese   -> "アップグレードは必要ない。"
    Polish     -> "Nie jest wymagana aktualizacja pakietów z AUR."
    Croatian   -> "Svi AUR paketi su ažurirani."
    Swedish    -> "Inga AUR-paketsuppgraderingar behövs."
    German     -> "Keine Aktualisierungen für AUR-Paket notwendig."
    Spanish    -> "No es necesario actualizar paquetes de AUR."
    Portuguese -> "Nenhum pacote do AUR precisa de atualização."
    French     -> "Aucune mise à jour de paquet AUR n'est nécessaire."
    Russian    -> "Обновление пакетов из AUR не требуется."
    Italian    -> "Non è necessario aggiornare pacchetti di AUR."
    Serbian    -> "Ажурирање пакета из AUR-а није потребно."
    Norwegian  -> "Ingen pakkeoppgradering fra AUR nødvendig."
    Indonesia  -> "Tidak ada peningkatan AUR yang dibutuhkan."
    Chinese    -> "没有需要升级的 AUR 包。"
    _          -> "No AUR package upgrades necessary."

downloadTarballs_1 :: String -> Language -> String
downloadTarballs_1 (bt -> p) = \case
    Japanese   -> p <> "のソースコードのターボールをダウンロード中・・・"
    Polish     -> "Pobieranie paczki źródłowej " <> p <> "..."
    Croatian   -> "Preuzimanje izvornog paketa (tarball) " <> p <> "..."
    Swedish    -> "Laddar ner " <> p <> " källkodspaket (tarball)..."
    German     -> "Lade Quelltext (tarball) von " <> p <> " herunter..."
    Spanish    -> "Descargando los ficheros fuente comprimidos (tarball) de " <> p <> " ..."
    Portuguese -> "Baixando os fontes (tarball) de " <> p <> " ..."
    French     -> "Téléchargement de l'archive de " <> p <> " en cours…"
    Russian    -> "Загрузка исходного архива " <> p <> "..."
    Italian    -> "Downlaod del tarball di " <> p <> " in corso..."
    Serbian    -> "Преузимање архиве изворног кода за " <> p <> "..."
    Norwegian  -> "Laster ned " <> p <> " kildekodepakken (tarball)..."
    Indonesia  -> "Mengunduh tarbal untuk paket " <> p <> "..."
    Chinese    -> "正在下载 " <> p <> " 的源文件..."
    _          -> "Downloading " <> p <> " source tarball..."

displayPkgbuild_1 :: String -> Language -> String
displayPkgbuild_1 (bt -> p) = \case
    Japanese   -> p <> "は存在しない。"
    Polish     -> p <> " nie istnieje."
    Croatian   -> p <> " ne postoji."
    Swedish    -> p <> " finns inte."
    German     -> p <> " existiert nicht."
    Spanish    -> p <> " no existe."
    Portuguese -> p <> " não existe."
    French     -> p <> " n'existe pas."
    Russian    -> p <> " не существует."
    Italian    -> p <> " inesistente."
    Serbian    -> p <> " не постоји."
    Norwegian  -> p <> " finnes ikke."
    Indonesia  -> p <> " tidak ada."
    Chinese    -> p <> " 不存在。"
    _          -> p <> " does not exist."

removeMakeDepsAfter_1 :: Language -> String
removeMakeDepsAfter_1 = \case
    Japanese   -> "あと片付け。必要ないパッケージを削除："
    Polish     -> "Usuwanie niepotrzebnych zależności potrzebnych do budowy..."
    Croatian   -> "Uklanjanje nepotrebnih zavisnosti vezanih uz izgradnju..."
    Swedish    -> "Tar bort obehövda beroenden för `make`..."
    German     -> "Entferne nicht benötigte make-Abhängigkeiten..."
    Spanish    -> "Removiendo dependencias `make` innecesarias..."
    Portuguese -> "Removendo dependências `make` desnecessárias..."
    French     -> "Suppression des dépendances inutiles…"
    Russian    -> "Удаление ненужных зависимостей make..."
    Italian    -> "Rimuovo le dipendenze di compilazione..."
    Serbian    -> "Уклањање непотребних зависности за изградњу..."
    Norwegian  -> "Fjerner unødvendige make-avhengigheter..."
    Indonesia  -> "Menghapus dependensi `make` yang tidak dibutuhkan..."
    Chinese    -> "移除不需要的 make 依赖..."
    _          -> "Removing unneeded make dependencies..."

----------------------------
-- Aura/Commands/B functions
----------------------------
-- NEEDS TRANSLATION
cleanStates_1 :: Language -> String
cleanStates_1 = \case
    Japanese   -> "入力は数字ではない。"
    Polish     -> "Dane wejściowe nie są poprawną liczbą"
    Croatian   -> "Unos ne predstavlja broj."
    German     -> "Eingabe ist keine gültige Zahl."
    Spanish    -> "El valor introducido no es un número válido."
    Serbian    -> "Улаз није валидан број."
    Norwegian  -> "Oppføringen er ikke et gyldig nummer."
    Italian    -> "Non è un numero valido."
    Portuguese -> "Valor entrado não é um número válido."
    French     -> "La valeur entrée n'est pas un nombre valide."
    Russian    -> "Введенные данные -- не валидное число."
    Indonesia  -> "Masukan bukan angka valid."
<<<<<<< HEAD
    Chinese    -> "输入不是一个有效的数字。"
=======
    Swedish    -> "Indata är inte ett tal."
>>>>>>> 3d5c6f6a
    _          -> "Input isn't a valid number."

-- NEEDS TRANSLATION
cleanStates_2 :: Int -> Language -> String
cleanStates_2 (bt . show -> n) = \case
    Japanese   -> n <> "個のパッケージ状態記録だけが残される。その他削除？"
    Polish     -> n <> " stan pakietów zostanie zachowany. Usunąć resztę?"
    Croatian   -> n <> " stanja paketa će biti zadržano. Ukloniti ostatak?"
    German     -> n <> " Paketzustände werden behalten. Den Rest entfernen?"
    Spanish    -> "El estado del paquete" <> n <> " se mantendrá. ¿Deseas eliminar el resto?"
    Serbian    -> n <> " стања пакета ће бити сачувано. Уклонити остатак?"
    Norwegian  -> n <> " pakketilstander vil bli beholdt. Vil du fjerne resten?"
    Italian    -> n <> " lo stato dei pacchetti sarà mantenuto. Rimuovere i rimanenti?"
    Portuguese -> n <> " estados de pacotes serão mantidos. Remover o resto?"
    French     -> n <> " états des paquets vont être conservés. Supprimer le reste ?"
    Russian    -> n <> " -- столько состояний пакетов будут оставлены. Удалить оставшиеся?"
    Indonesia  -> n <> " paket akan tetap sama. Hapus yang lainnya?"
<<<<<<< HEAD
    Chinese    -> n <> " 个包的状态将会保留。删除其它的？"
=======
    Swedish    -> n <> " paket kommer att bevaras. Ta bort resten?"
>>>>>>> 3d5c6f6a
    _          -> n <> " package states will be kept. Remove the rest?"

-- NEEDS TRANSLATION
cleanStates_3 :: Language -> String
cleanStates_3 = \case
    Japanese   -> "何も削除しないで終了。"
    Polish     -> "Żaden stan pakietu nie został usunięty."
    Croatian   -> "Nijedno stanje paketa nije uklonjeno."
    German     -> "Keine Paketzustände wurden entfernt."
    Spanish    -> "No se han eliminado estados de los paquetes."
    Serbian    -> "Ниједно стање пакета није уклоњено."
    Norwegian  -> "Ingen pakketilstander ble fjernet."
    Italian    -> "Nessuno stato di pacchetto verrà rimosso."
    Portuguese -> "Nenhum estado de pacote será removido."
    French     -> "Aucun état des paquets n'a été supprimé."
    Russian    -> "Состояния пакетов отались нетронутыми."
    Indonesia  -> "Tidak ada paket yang dihapus."
<<<<<<< HEAD
    Chinese    -> "没有删除任何包。"
=======
    Swedish    -> "Inga paket togs bort."
>>>>>>> 3d5c6f6a
    _          -> "No package states were removed."

----------------------------
-- Aura/Commands/C functions
----------------------------
getDowngradeChoice_1 :: String -> Language -> String
getDowngradeChoice_1 (bt -> p) = \case
    Japanese   -> p <> "はどのバージョンにする？"
    Polish     -> "Którą wersję pakietu " <> p <> " zainstalować?"
    Croatian   -> "Koju verziju paketa " <> p <> " želite?"
    Swedish    -> "Vilken version av " <> p <> " vill du ha?"
    German     -> "Welche Version von " <> p <> " möchten Sie haben?"
    Spanish    -> "¿Qué versión de " <> p <> " deseas?"
    Portuguese -> "Qual versão de " <> p <> " deseja?"
    French     -> "Quelle version de " <> p <> " voulez-vous ?"
    Russian    -> "Какую версию " <> p <> " вы хотите?"
    Italian    -> "Quale versione di " <> p <> " preferisci?"
    Serbian    -> "Коју верзију " <> p <> "-а желите?"
    Norwegian  -> "Hvilken versjon av " <> p <> " vil du ha?"
    Indonesia  -> "Versi dari paket " <> p <> " mana yang anda inginkan?"
    Chinese    -> "你希望安装 " <> p <> " 的哪个版本？"
    _          -> "What version of " <> p <> " do you want?"

backupCache_1 :: Language -> String
backupCache_1 = \case
    Japanese   -> "バックアップ先を入力してください。"
    Polish     -> "Nie podano lokalizacji kopii zapasowych."
    Croatian   -> "Lokacija sigurnosne kopije nije specifirana."
    Swedish    -> "Ingen backup-plats specifierad."
    German     -> "Kein Sicherungsort angegeben."
    Spanish    -> "No se ha especificado localización para la copia de seguridad."
    Portuguese -> "Ainda não disse onde quer guardar o backup..."
    French     -> "Aucun chemin pour les copies de sauvegarde n'est spécifié."
    Russian    -> "Не указан путь к бэкапу."
    Italian    -> "Path per il salvataggio non specificato."
    Serbian    -> "Није дата путања ка бекапу."
    Norwegian  -> "Ingen backup-plass spesifisert."
    Indonesia  -> "Tidak ada lokasi backup yang diberikan."
    Chinese    -> "没有指定备份位置。"
    _          -> "No backup location given."

backupCache_2 :: Language -> String
backupCache_2 = \case
    Japanese   -> "rootじゃないとバックアップはできない。"
    Polish     -> "Musisz być rootem, by zrobić kopię\xa0zapasową pamięci podręcznej."
    Croatian   -> "Za stvaranje sigurnosne kopije cache-a potrebne su root ovlasti."
    Swedish    -> "Du måste vara root för att ta backup på cache-filer."
    German     -> "Sie müssen root sein um den Cache zu sichern."
    Spanish    -> "Debes ser root para hacer una copia de seguridad de la caché."
    Portuguese -> "Precisa ser root para fazer um backup do cache."
    French     -> "Vous devez être `root` pour faire une copie de sauvegarde du cache."
    Russian    -> "Чтобы создать бэкап кэша, вы должны быть рутом"
    Italian    -> "Devi essere root per salvare la cache."
    Serbian    -> "Морате бити root да бисте бекаповали кеш."
    Norwegian  -> "Du må være root for å ta backup på cache."
    Indonesia  -> "Anda harus menjadi root untuk mem-`backup` cache."
    Chinese    -> "只有根用户才能备份缓存。"
    _          -> "You must be root to backup the cache."

backupCache_3 :: Language -> String
backupCache_3 = \case
    Japanese   -> "バックアップ先は存在しない。"
    Polish     -> "Lokalizacja kopii zapasowych nie istnieje."
    Croatian   -> "Lokacija sigurnosne kopije ne postoji."
    Swedish    -> "Specifierad backup-plats finns inte."
    German     -> "Der Sicherungsort existiert nicht."
    Spanish    -> "La localización para copia de seguridad no existe."
    Portuguese -> "O caminho indicado para o backup não existe."
    French     -> "Le chemin des copies de sauvegarde spécifié n'existe pas."
    Russian    -> "Путь к бэкапу не существует."
    Italian    -> "L'indirizzo del salvataggio non esiste."
    Serbian    -> "Путања ка бекапу не постоји."
    Norwegian  -> "Spesifisert backup-plass finnes ikke."
    Indonesia  -> "Lokasi `backup` tidak ada."
    Chinese    -> "备份位置不存在。"
    _          -> "The backup location does not exist."

backupCache_4 :: FilePath -> Language -> String
backupCache_4 (bt -> dir) = \case
    Japanese   -> "キャッシュのバックアップ先：" <> dir
    Polish     -> "Tworzenie kopii zapasowej pamięci podręcznej w " <> dir
    Croatian   -> "Stvaram sigurnosnu kopiju u " <> dir
    Swedish    -> "Tar backup på cache-filer till " <> dir
    German     -> "Sichere Cache in " <> dir
    Spanish    -> "Haciendo una copia de seguridad de la caché en " <> dir
    Portuguese -> "Backup do cache sendo feito em " <> dir
    French     -> "Copie de sauvegarde dans " <> dir <> "."
    Russian    -> "Бэкап создается в директории " <> dir
    Italian    -> "Salvataggio della chace in " <> dir
    Serbian    -> "Бекапујем кеш у " <> dir
    Norwegian  -> "Tar backup på cache til " <> dir
    Indonesia  -> "Melakukan `backup` pada direktori " <> dir
    Chinese    -> "正在将缓存备份到 " <> dir
    _          -> "Backing up cache to " <> dir

backupCache_5 :: Int -> Language -> String
backupCache_5 (bt . show -> n) = \case
    Japanese   -> "パッケージのファイル数：" <> n
    Polish     -> "Pliki będące częścią\xa0kopii zapasowej: " <> n
    Croatian   -> "Datoteke koje su dio sigurnosne kopije: " <> n
    Swedish    -> "Paket-filer att ta backup på: " <> n
    German     -> "Zu sichernde Paketdateien: " <> n
    Spanish    -> "Ficheros de paquetes de los que se hará copia de seguridad: " <> n
    Portuguese -> "Arquivos de pacotes para backup: " <> n
    French     -> "Copie de sauvegarde des fichiers de paquets suivants : " <> n
    Russian    -> "Файлы пакета для бэкапа: " <> n
    Italian    -> "File del pacchetto da salvare: " <> n
    Serbian    -> "Датотеке за бекап: " <> n
    Norwegian  -> "Pakker som blir tatt backup på: " <> n
    Indonesia  -> "Jumlah paket yang di-`backup`: " <> n
    Chinese    -> "将要备份的包文件：" <> n
    _          -> "Package files to backup: " <> n

backupCache_6 :: Language -> String
backupCache_6 = \case
    Japanese   -> "バックアップを実行する？"
    Polish     -> "Kontynuować tworzenie kopii zapasowej?"
    Croatian   -> "Nastavi sa stvaranjem sigurnosne kopije?"
    Swedish    -> "Fortsätt med backup?"
    German     -> "Sicherung fortsetzen?"
    Spanish    -> "¿Proceder con la copia de seguridad?"
    Portuguese -> "Proceder com o backup?"
    French     -> "Procéder à la copie de sauvegarde ?"
    Russian    -> "Продолжить создание бэкапа?"
    Italian    -> "Procedere con il salvataggio?"
    Serbian    -> "Наставити бекаповање?"
    Norwegian  -> "Fortsett med backup?"
    Indonesia  -> "Lanjutkan dengan `backup`?"
    Chinese    -> "开始备份？"
    _          -> "Proceed with backup?"

backupCache_7 :: Language -> String
backupCache_7 = \case
    Japanese   -> "バックアップは意図的に阻止された。"
    Polish     -> "Tworzenie kopii zapasowej zostało przerwane przez użytkownika."
    Croatian   -> "Stvaranje sigurnosne kopije prekinuto od strane korisnika."
    Swedish    -> "Backup avbröts manuellt."
    German     -> "Backup durch Benutzer abgebrochen."
    Spanish    -> "Copia de seguridad abortada manualmente."
    Portuguese -> "Backup manualmente abortado."
    French     -> "Copie de sauvegarde manuelle annulée."
    Russian    -> "Создание бэкапа прервано пользователем."
    Italian    -> "Salvataggio manuale interrotto."
    Serbian    -> "Бекаповање је ручно прекинуто."
    Norwegian  -> "Backup ble avbrutt manuelt."
    Indonesia  -> "Proses `backup` dibatalkan secara paksa."
    Chinese    -> "手动备份已中止。"
    _          -> "Backup manually aborted."

backupCache_8 :: Language -> String
backupCache_8 = \case
    Japanese   -> "バックアップ中。数分かかるかもしれない。"
    Polish     -> "Tworzenie kopii zapasowej. To może potrwać kilka minut..."
    Croatian   -> "Stvaranje sigurnosne kopije. Ovo može potrajati nekoliko minuta..."
    Swedish    -> "Tar backup. Det här kan ta ett tag..."
    German     -> "Sichere. Dies kann einige Minuten dauern..."
    Spanish    -> "Haciendo copia de seguridad. Esto puede tardar unos minutos..."
    Portuguese -> "Efetuando backup. Isso pode levar alguns minutos..."
    French     -> "Copie de sauvegarde en cours. Ceci peut prendre quelques minutes…"
    Russian    -> "Создается бэкап. Это может занять пару минут..."
    Italian    -> "Salvataggio. Questo potrebbe richiedere qualche minuto..."
    Serbian    -> "Бекапујем. Ово може да потраје пар минута..."
    Norwegian  -> "Tar backup. Dette kan ta en stund..."
    Indonesia  -> "Melakukan `backup`. Proses ini akan berjalan untuk beberapa menit..."
    Chinese    -> "正在备份中。可能需要几分钟的时间..."
    _          -> "Backing up. This may take a few minutes..."

copyAndNotify_1 :: Int -> Language -> String
copyAndNotify_1 (cyan . show -> n) = \case
    Japanese   -> "#[" <> n <>"]をコピー中・・・"
    Polish     -> "Kopiowanie #[" <> n <> "]"
    Croatian   -> "Kopiranje #[" <> n <> "]"
    Swedish    -> "Kopierar #[" <> n <> "]"
    German     -> "Kopiere #[" <> n <> "]"
    Spanish    -> "Copiando #[" <> n <> "]"
    Portuguese -> "Copiando #[" <> n <> "]"
    French     -> "Copie de #[" <> n <> "]"
    Russian    -> "Копируется #[" <> n <> "]"
    Italian    -> "Copiando #[" <>n <> "]"
    Serbian    -> "Копирам #[" <> n <> "]"
    Norwegian  -> "Kopierer #[" <> n <> "]"
    Indonesia  -> "Menyalin #[" <> n <> "]"
    Chinese    -> "正在复制 #[" <> n <> "]"
    _          -> "Copying #[" <> n <> "]"

preCleanCache_1 :: String -> Language -> String
preCleanCache_1 n = \case
    Japanese   -> n <> "は数字はない。"
    Polish     -> n <> " nie jest liczbą."
    Croatian   -> n <> " nije broj. "
    Swedish    -> n <> " är inte ett nummer."
    German     -> n <> " ist keine Nummer."
    Spanish    -> n <> " no es un número."
    Portuguese -> n <> " não é um número."
    French     -> n <> " n'est pas un nombre."
    Russian    -> n <> " не является числом."
    Italian    -> n <> " non è un numero."
    Serbian    -> n <> " није број."
    Norwegian  -> n <> " er ikke et nummer."
    Indonesia  -> n <> " bukan angka, coy!"
    Chinese    -> n <> " 不是一个数字。"
    _          -> n <> " is not a number."

cleanCache_1 :: Language -> String
cleanCache_1 = \case
    Japanese   -> "入力の数字は適切ではない。"
    Polish     -> "Nieprawidłowa liczba."
    Croatian   -> "Broj nije ispravan."
    Swedish    -> "Ogiltigt nummer specifierat."
    German     -> "Ungültige Nummer gegeben."
    Spanish    -> "Número inválido."
    Portuguese -> "Número inválido."
    French     -> "Nombre donné invalide."
    Russian    -> "Дано невалидное число."
    Italian    -> "Numero non valido."
    Serbian    -> "Број није валидан."
    Norwegian  -> "Ugyldig number spesifisert."
    Indonesia  -> "Angka yang diberikan tidak valid."
    Chinese    -> "指定了无效的数字。"
    _          -> "Invalid number given."

cleanCache_2 :: Language -> String
cleanCache_2 = \case
    Japanese   -> "パッケージ・キャッシュは完全に削除される。"
    Polish     -> "To usunie WSZYSTKIE pakiety z pamięci podręcznej."
    Croatian   -> "Ovo će izbrisati CIJELI cache paketa."
    Swedish    -> "Detta kommer ta bort HELA paket-cachen."
    German     -> "Dies wird den GESAMTEN Paketcache leeren."
    Spanish    -> "Esto eliminará POR COMPLETO la caché de paquetes."
    Portuguese -> "Isso eliminara TODOS OS PACOTES do cache."
    French     -> "Ceci va supprimer la TOTALITÉ du cache des paquets."
    Russian    -> "Это действие ВСЕЦЕЛО уничтожит кэш пакетов."
    Italian    -> "Questo cancellera l'INTERA cache dei pacchetti."
    Serbian    -> "Ово ће избрисати ЦЕО кеш пакета."
    Norwegian  -> "Dette vil slette HELE pakke-cachen."
    Indonesia  -> "Akan menghapus SEMUA `cache` paket"
    Chinese    -> "这将会删除全部的包缓存。"
    _          -> "This will delete the ENTIRE package cache."

cleanCache_3 :: Int -> Language -> String
cleanCache_3 (bt . show -> n) = \case
    Japanese   -> "パッケージ・ファイルは" <> n <> "個保存される。"
    Polish     -> n <> " wersji każdego pakietu zostanie zachowane."
    Croatian   -> n <> " zadnjih verzija svakog paketa će biti zadržano."
    Swedish    -> n <> " av varje paketfil kommer att sparas."
    German     -> n <> " jeder Paketdatei wird behalten."
    Spanish    -> "Se mantendrán " <> n <> " ficheros de cada paquete."
    Portuguese -> n <> " arquivos de cada pacote serão mantidos."
    French     -> n <> " fichiers de chaque paquet sera conservé."
    Russian    -> n <> " версии каждого пакета будут нетронуты."
    Italian    -> n <> " di ciascun pacchetto sarà mantenuto."
    Serbian    -> n <> " верзије сваког од пакета ће бити сачуване."
    Norwegian  -> n <> " av hver pakkefil blir beholdt."
    Indonesia  -> n <> " berkas dari tiap paket akan disimpan."
    Chinese    -> "每个包文件将会保存 " <> n <> " 个版本。"
    _          -> n <> " of each package file will be kept."

cleanCache_4 :: Language -> String
cleanCache_4 = \case
    Japanese   -> "残りは全部削除される。承知する？"
    Polish     -> "Wszystko inne zostanie usunięte. Na pewno?"
    Croatian   -> "Ostali paketi će biti izbrisani. Jeste li sigurni?"
    Swedish    -> "Resten kommer att tas bort. Är det OK?"
    German     -> "Der Rest wird gelöscht. Ist das OK?"
    Spanish    -> "El resto se eliminarán. ¿De acuerdo?"
    Portuguese -> "O resto será deletado. OK?"
    French     -> "Le reste sera supprimé. Êtes-vous d'accord ?"
    Russian    -> "Всё остальное будет удалено. Годится?"
    Italian    -> "Il resto verrà mantenuto. Continuare?"
    Serbian    -> "Остатак ће бити избрисан. Да ли је то у реду?"
    Norwegian  -> "Resten vil bli slettet. Er det OK?"
    Indonesia  -> "Selainnya akan dihapus. Ikhlas kan?"
    Chinese    -> "其余的将会被删除。确定？"
    _          -> "The rest will be deleted. Okay?"

cleanCache_5 :: Language -> String
cleanCache_5 = \case
    Japanese   -> "削除の続行は意図的に阻止された。"
    Polish     -> "Czyszczenie pamięci podręcznej zostało przerwane przez użytkownika."
    Croatian   -> "Čišćenje cache-a paketa prekinuto od strane korisnika."
    Swedish    -> "Cache-rensning avbröts manuellt."
    German     -> "Leeren des Caches durch Benutzer abgebrochen."
    Spanish    -> "Limpieza de la caché abortada manualmente."
    Portuguese -> "Limpeza do cache abortada manualmente."
    French     -> "Le nettoyage du cache a été arrêté manuellement."
    Russian    -> "Очистка кэша прервана пользователем."
    Italian    -> "Pulitura manuale della cache interrotta."
    Serbian    -> "Чишћење кеша је ручно прекинуто."
    Norwegian  -> "Cache-rensing ble avbrutt manuelt."
    Indonesia  -> "Pembersihan `cache` dibatalkan secara paksa."
    Chinese    -> "手动清理缓存已中止。"
    _          -> "Cache cleaning manually aborted."

cleanCache_6 :: Language -> String
cleanCache_6 = \case
    Japanese   -> "パッケージ・キャッシュを掃除中・・・"
    Polish     -> "Czyszczenie pamięci podręcznej..."
    Croatian   -> "Čišćenje cache-a paketa..."
    Swedish    -> "Rensar paket-cache..."
    German     -> "Leere Paketcache..."
    Spanish    -> "Limpiando la caché de paquetes..."
    Portuguese -> "Limpando cache de pacotes..."
    French     -> "Nettoyage du cache des paquets…"
    Russian    -> "Очистка кэша пакета..."
    Italian    -> "Ripulisco la cache..."
    Serbian    -> "Чишћење кеша..."
    Norwegian  -> "Renser pakke-cache..."
    Indonesia  -> "Membersihkan `cache` paket..."
    Chinese    -> "正在清理包缓存..."
    _          -> "Cleaning package cache..."

-- NEEDS TRANSLATION
cleanNotSaved_1 :: Language -> String
cleanNotSaved_1 = \case
    Japanese   -> "不要パッケージファイルを確認・・・"
    Polish     -> "Określanie niepotrzebnych plków pakietów"
    Croatian   -> "Pronalazim nepotrebne datoteke paketa..."
    German     -> "Bestimme nicht benötigte Paketdateien..."
    Spanish    -> "Determinando ficheros de paquetes innecesarios..."
    Norwegian  -> "Finner unødige pakkefiler..."
    Italian    -> "Determino i pacchetti non più necessari..."
    Portuguese -> "Determinando arquivos não necessários nos pacotes ..."
    French     -> "Détermination des fichiers de paquet inutiles…"
    Russian    -> "Вычисляются ненужные файлы пакетов..."
    Indonesia  -> "Menentukan berkas paket yang tidak dibutuhkan..."
<<<<<<< HEAD
    Chinese    -> "正在确定不需要的包文件..."
=======
    Swedish    -> "Beräknar onödiga paketfiler..."
>>>>>>> 3d5c6f6a
    _          -> "Determining unneeded package files..."

-- NEEDS TRANSLATION
cleanNotSaved_2 :: Int -> Language -> String
cleanNotSaved_2 (cyan . show -> s) = \case
    Japanese   -> "「" <> s <> "」の不要パッケージファイルあり。削除？"
    Polish     -> s <> " niepotrzebnych plików zostało znalezionych. Usunąć?"
    Croatian   -> s <> " nepotrebnih datoteka pronađeno. Obrisati?"
    German     -> s <> " nicht benötigte Paketdateien gefunden. Löschen?"
    Spanish    -> s <> " ficheros innecesarios de paquetes encontrados. ¿Deseas eliminarlos?"
    Norwegian  -> s <> " unødige pakkefiler funnet. Vil du slette?"
    Italian    -> s <> " pacchetti non necessari trovati. Cancellarli?"
    Portuguese -> s <> " pacotes não necessários encontrados. Removê-los?"
    French     -> s <> " paquets inutiles trouvés. Les supprimer ?"
    Russian    -> s <> " -- столько ненужных пакетных файлов обнаружено. Удалить?"
    Indonesia  -> s <> " berkas paket yang tidak dibutuhkan ditemukan. Hapus?"
<<<<<<< HEAD
    Chinese    -> "发现了 " <> s <> " 个不需要的包文件。是否删除？"
=======
    Swedish    -> s <> " oanvända paket hittades. Ta bort?"
>>>>>>> 3d5c6f6a
    _          -> s <> " unneeded package files found. Delete?"

----------------------------
-- Aura/Commands/L functions
----------------------------
logLookUpFields :: Language -> [String]
logLookUpFields = sequence [ Fields.package
                           , Fields.firstInstall
                           , Fields.upgrades
                           , Fields.recentActions
                           ]

reportNotInLog_1 :: Language -> String
reportNotInLog_1 = \case
    Japanese   -> "logファイルには出ていない："
    Polish     -> "Tych pakietów nie ma w dzienniku:"
    Croatian   -> "Ovih paketa nema u dnevniku:"
    Swedish    -> "Dessa har inte framkommit i loggfiler:"
    German     -> "Diese sind nicht in der Logdatei aufgetaucht:"
    Spanish    -> "Estos no aparecen en el fichero log:"
    Portuguese -> "Os seguintes não apareceram no log de arquivo:"
    French     -> "Ceci n'apparaît pas des les journaux (log) :"
    Russian    -> "Следующих пакетов нет в лог-файле:"
    Italian    -> "Questo non apparirà nei file di log;"
    Serbian    -> "Ови пакети се не спомињу у дневнику:"
    Norwegian  -> "Følgende har ikke vist seg i loggen:"
    Indonesia  -> "Tidak terlihat pada berkas log:"
    Chinese    -> "这些没有在日志文件中出现："
    _          -> "These have not appeared in the log file:"

----------------------------
-- Aura/Commands/M functions
----------------------------
-- NEEDS TRANSLATION
cleanABSTree_1 :: Language -> String
cleanABSTree_1 = \case
    Japanese   -> "ABS Treeの中身を削除？"
    Polish     -> "Skasować całe drzewo ABS?"
    Croatian   -> "Obrisati cijelo ABS stablo?"
    German     -> "Den gesamten ABS-Baum löschen?"
    Spanish    -> "¿Deseas eliminar el árbol ABS entero?"
    Norwegian  -> "Slett hele ABS-treet?"
    Italian    -> "Cancellare l'intero albero ABS?"
    Portuguese -> "Remover a árvore ABS inteira?"
    French     -> "Supprimer la totalité de l'arbre ABS ?"
    Russian    -> "Удалить дерево ABS полностью?"
    Indonesia  -> "Menghapus seluruh pohon ABS?"
<<<<<<< HEAD
    Chinese    -> "删除整个 ABS 树？"
=======
    Swedish    -> "Ta bort hela ABS-trädet?"
>>>>>>> 3d5c6f6a
    _          -> "Delete the entire ABS Tree?"

-- NEEDS TRANSLATION
cleanABSTree_2 :: Language -> String
cleanABSTree_2 = \case
    Japanese   -> "ABS Treeの中身を削除中・・・"
    Polish     -> "Usuwanie drzewa ABS..."
    Croatian   -> "Brišem ABS stablo..."
    German     -> "Lösche ABS-Baum..."
    Spanish    -> "Eliminando el árbol ABS..."
    Norwegian  -> "Renser ABS-treet..."
    Italian    -> "Ripulisco l'abero ABS..."
    Portuguese -> "Removendo a árvore ABS..."
    French     -> "Suppression de l'arbre ABS…"
    Russian    -> "Удаляю дерево ABS..."
    Indonesia  -> "Membersihkan pohon ABS..."
<<<<<<< HEAD
    Chinese    -> "正在清除 ABS 树..."
=======
    Swedish    -> "Tar bort ABS-trädet..."
>>>>>>> 3d5c6f6a
    _          -> "Clearing out ABS Tree..."

----------------------
-- Aura/Flags functions
----------------------
inheritedOperTitle :: Language -> String
inheritedOperTitle = \case
    Japanese    -> "Pacmanからの引継選択肢"
    Polish      -> "Operacje z Pacmana"
    Croatian    -> "Pacman operacije"
    Swedish     -> "Ärvda pacman-operationer"
    German      -> "Von Pacman geerbte Operationen"
    Spanish     -> "Operaciones heredadas de pacman"
    Portuguese  -> "Operações herdadas do Pacman"
    French      -> "Opérations héritées de Pacman"
    Russian     -> "Позаимствованные из pacman действия"
    Italian     -> "Operazioni riguardanti Pacman"
    Serbian     -> "Наслеђене pacman-ове операције"
    Norwegian   -> "Arvede `pacman`-operasjoner"
    Indonesia   -> "Operasi pacman yang diwarisi"
    Chinese     -> "继承自 Pacman 的操作"
    _           -> "Inherited Pacman Operations"

auraOperTitle :: Language -> String
auraOperTitle = \case
    Japanese   -> "Auraだけの選択肢："
    Polish     -> "Operacje Aury:"
    Croatian   -> "Aura operacije:"
    Swedish    -> "Aura-specifika operationer:"
    German     -> "Aura-spezifische Operationen:"
    Spanish    -> "Operaciones exclusivas de Aura:"
    Portuguese -> "Operações exclusivas do Aura:"
    French     -> "Opérations propres à Aura :"
    Russian    -> "Специфичные для aura действия:"
    Italian    -> "Operazioni esclusive di Aura:"
    Serbian    -> "Аура-специфичне операције:"
    Norwegian  -> "Aura-spesifikke operasjoner:"
    Indonesia  -> "Operasi Aura:"
    Chinese    -> "Aura 特有的操作："
    _          -> "Aura Only Operations:"

aurSy :: Language -> String
aurSy = green . \case
    Japanese   -> "[A]URに関連する処理\n" <> "デフォルトでAURからインストール"
    Polish     -> "Wykonuje akcje związane z [A]UR.\n" <> "Domyślnie instaluje pakiety z AUR."
    Croatian   -> "Izvršava radnje s [A]UR-om.\n" <> "Uobičajena (default) radnja je instaliranje paketa iz AUR-a."
    Swedish    -> "Utför åtgärder involverandes [A]UR.\n" <> "Standard-åtgärd installerar ifrån AUR."
    German     -> "Führe Aktionen aus, die das [A]UR betreffen.\n" <> "Standardaktion installiert aus dem AUR."
    Spanish    -> "Realizar acciones relacionadas con [A]UR.\n" <> "La acción por omisión es instalar desde AUR."
    Portuguese -> "Realizar ações envolvendo o [A]UR.\n" <> "Ação padrão instala do AUR."
    French     -> "Actions impliquant [A]UR.\n" <> "Par défaut, installe depuis AUR."
    Russian    -> "Совершить действия с участием [A]UR.\n" <> "Действие по умолчанию устанавливает из AUR."
    Italian    -> "Azioni riguardanti [A]UR.\n" <> "Di default installa da AUR."
    Serbian    -> "Извршава радње везане за [A]UR.\n" <> "Уобичајена радња инсталира из AUR-а."
    Norwegian  -> "Utfør handlinger som innebærer [A]UR.\n" <> "Standard-handling installerer fra AUR."
    Indonesia  -> "Melakukan perbuatan yang berhubungan dengan [A]UR.\n" <> "Instalasi bawaan dari AUR."
    Chinese    -> "执行涉及到 [A]UR 的指令。\n" <> "默认从 AUR 安装。"
    _          -> "Perform actions involving the [A]UR.\n" <> "Default action installs from the AUR."

-- NEEDS TRANSLATION
absSy :: Language -> String
absSy = magenta . \case
    Polish     -> "Wykonuje akcje związane z drzewem ABS" <> "Domyślna akcja to [M]anualne budowanie z drzewa ABS"
    Croatian   -> "Izvršava operacije sa ABS stablom.\n" <> "Uobičajena (default) radnja je ručna izgradnja iz ABS stabla ([M]anual)."
    German     -> "Führe Aktionen aus, die den ABS-Baum betreffen.\n" <> "Standardaktion baut [M]anuell aus dem ABS."
    Spanish    -> "Realizar acciones sobre el árbol ABS.\n" <> "La acción por omisión es compilar [M]anualmente de ABS."
    Norwegian  -> "Utfør handlinger som involverer ABS-treet.\n" <> "Standard-handling bygger [M]anuelt fra ABS."
    Portuguese -> "Performa ações envolvendo a árvore ABS.\n" <> "Ação padrão [M]anualmente compila da ABS."
    French     -> "Effectue une action impliquant l'arbre ABS.\n" <> "Par défaut, installe [M]anuellement depuis ABS."
    Russian    -> "Совершить действия с участием дерева ABS.\n" <> "Действие по умолчанию выполняет сборку из ABS вручную."
    Indonesia  -> "Melakukan perbuatan yang berhubungan dengan pohon ABS.\n" <> "Bawaannya adalah membangun [M]anual dari ABS"
<<<<<<< HEAD
    Chinese    -> "执行涉及到 ABS 树的指令。\n" <> "默认从 ABS 树手动（[M]anually）构建。"
=======
    Swedish    -> "Genomför handlingar som involverar ABS-trädet.\n" <> "Bygger [M]anuellt från ABS som standard."
>>>>>>> 3d5c6f6a
    _          -> "Perform actions involving the ABS tree.\n" <> "Default action [M]anually builds from ABS."

-- NEEDS TRANSLATION
saveS :: Language -> String
saveS = yellow . \case
    Japanese   -> "パッケージの設置状態に関する処理\n" <> "デフォルトでインストール状態を保存する。"
    Polish     -> "Zarządza zachowywaniem oraz odtwarzaniem globalnego stanu pakietów.\n" <> "Domyślnie zachowuje stan"
    Croatian   -> "Upravlja spremanjem i vraćanjem globalnog stanja paketa.\n" <> "Uobičajena (default) radnja je spremanje trenutnog stanja paketa."
    German     -> "Verwalte das [S]peichern und Wiederherstellen der globalen Paketzustände.\n" <> "Standardaktion sichert die Zustände."
    Spanish    -> "Administrar el [S]alvado y restaurado del estado de los paquetes.\n" <> "La acción por omisión es salvar el estado."
    Serbian    -> "Управља чувањем и враћањем глобалног стања пакета.\n" <> "Уобичајена радња чува тренутно стање."
    Norwegian  -> "Administer lagring og gjenoppretting av den globale pakketilstanden.\n" <> "Standard-handling lagrer denne tilstanden."
    Portuguese -> "Genrencia o [S]alvamento e restauração do estado global de pacotes" <> "Por padrão salva o estado atual."
    Italian    -> "Gestisco il [S]alvataggio e ripristino dello stato globale dei pacchetti.\n" <> "Salva lo stato in maniera predefinita."
    French     -> "Gestion de la [S]auvegarde et de la restauration de l'état global des paquets.\n" <> "Par défaut, sauvegarde l'état actuel."
    Russian    -> "Настроить [S]охранение и восстановление глобального состояние пакетов.\n" <> "Действие по умолчанию сохраняет это состояние."
    Indonesia  -> "Mengatur [S]impan dan pengembalian keadaan paket global.\n" <> "Perilaku bawaan adalah menyimpan keadaan berikut."
    Chinese    -> "管理对全局包状态的保存（[S]aving）和恢复。\n" <> "默认保存当前状态。"
    _          -> "Manage the [S]aving and restoring of the global package state.\n" <> "Default action saves this state."

downG :: Language -> String
downG = red . \case
    Japanese   -> "キャッシュに関連する処理\n" <> "デフォルトでパッケージをダウングレード"
    Polish     -> "Wykonuje akcje związane z pamięcią podręczną ([C]ache) pakietów.\n" <> "Domyślnie instaluje starsze wersje podanych pakietów."
    Croatian   -> "Izvršava radnje sa [C]ache-om paketa.\n" <> "Uobičajena (default) radnja je vraćanje paketa na prijašnju verziju."
    Swedish    -> "Utför åtgärder involverandes paket-[C]ache.\n" <> "Standard-åtgärd nergraderar valda paket."
    German     -> "Führe Aktionen aus die den Paket[C]ache betreffen.\n" <> "Standardaktion downgradet gegebene Pakete."
    Spanish    -> "Realizar acciones relacionadas con la [C]aché.\n" <> "La acción por omisión es volver a versiones antiguas de los paquetes especificados."
    Portuguese -> "Realiza ações relacionadas ao [C]ache.\n" <> "Ação padrão retorna os pacotes informados às suas versões anteriores."
    French     -> "Actions impliquant le [C]ache des paquets.\n" <> "Par défaut, mets les paquets spécifiés à niveau vers une version antérieure."
    Russian    -> "Совершить действия с участием кэша пакета ([C]ache).\n" <> "Действие по умолчанию откатывает данные пакеты к старым версиям."
    Italian    -> "Azioni riguardanti la [C]ache dei pacchetti.\n" <> "Di default retrocede il pacchetti."
    Serbian    -> "Извршава радње везане за кеш пакета.\n" <> "Уобичајена радња враћа претходну верзију датих пакета."
    Norwegian  -> "Utfør handlinger som involverer pakke-[C]achen.\n" <> "Standard-handling nedgraderer den valgte pakken."
    Indonesia  -> "Melakukan hal yang berhubugnan dengan [C]ache paket.\n" <> "Perilaku bawaan adalah menurunkan versi dari paket yang diberikan."
    Chinese    -> "执行涉及到缓存（[C]ache）的指令。\n" <> "默认降级指定包。"
    _          -> "Perform actions involving the package [C]ache.\n" <> "Default action downgrades given packages."

viewL :: Language -> String
viewL = cyan . \case
    Japanese   -> "[L]ogfileに関連する処理\n" <> "デフォルトでlogfileを閲覧用に開く"
    Polish     -> "Wykonuje akcje związane z dziennikiem ([L]ogiem) pacmana.\n" <> "Domyślnie otwiera log w trybie tylko do odczytu."
    Croatian   -> "Izvršavanje radnje sa pacman dnevnikom ([L]ogfile).\n" <> "Uobičajena (default) radnja je ispis dnevnika."
    Swedish    -> "Utför åtgärder involverandes pacmans [L]ogfil.\n" <> "Standard-åtgärd öppnar loggen med read-only-attribut."
    German     -> "Führe Aktionen aus, die die Pacman-[L]ogdatei betreffen.\n" <> "Standardaktion öffnet den Log (nur Lesen)"
    Spanish    -> "Realizar acciones relacionadas con el fichero [L]og de pacman.\n" <> "La acción por omisión es abrir el log en modo sólo lectura."
    Portuguese -> "Realiza ações relacionadas ao [L]ogfile do Pacman.\n" <> "Ação padrão abre o arquivo de log apenas para leitura."
    French     -> "Actions impliquant le fichier de [L]og (journal) de Pacman.\n" <> "Par défaut, ouvre le journal en lecture seule."
    Russian    -> "Совершить действия с участием [L]og-файлов pacman.\n" <> "Действие по умолчанию открывает лог для просмотра в режиме для чтения."
    Italian    -> "Azioni riguardanti i [L]ogfile di pacman.\n" <> "Di default visualizza il log in sola lettura."
    Serbian    -> "Извршава радње везане за pacman-ов дневник.\n" <> "Уобичајена радња даје преглед дневника."
    Norwegian  -> "Utfør handlinger som involverer `pacman`'s [L]oggfil.\n" <> "Standard-handling åpner loggen for skrivebeskyttet lesing."
    Indonesia  -> "Melakukan hal yang berhubungan dengan berkas [L]og pacman.\n"<>"Aksi bawaan adalah membuka log dengan aturan `baca-saja`."
    Chinese    -> "执行涉及到 pacman 的日志文件（[L]ogfile）的指令。\n" <> "默认以只读模式打开日志。"
    _          -> "Perform actions involving the pacman [L]ogfile.\n" <> "Default action opens the log for read-only viewing."

orpha :: Language -> String
orpha = blue . \case
    Japanese   -> "必要とされていない従属パッケージに関する処理\n" <> "デフォルトでその従属パッケージの名前を出力"
    Polish     -> "Wykonuje akcje związane z [O]sieroconymi pakietami.\n" <> "Domyślnie wyświetla wszystkie osierocone pakiety."
    Croatian   -> "Izvršava radnje s paketima bez roditelja ([O]rphan).\n" <> "Uobičajena (default) radnja je izlistavanje paketa bez roditelja."
    Swedish    -> "Utför åtgärder involverandes [O]rphan-paket.\n" <> "Standard-åtgärd listar alla orphan-paket."
    German     -> "Führe Aktionen aus, die verwaiste Pakete ([O]rphans) betreffen.\n" <> "Standardaktion listet alle verwaisten Pakete auf."
    Spanish    -> "Realizar acciones relacionadas con paquetes huérfanos ([O]rphan).\n" <> "La acción por omisión es listar todos los paquetes huérfanos."
    Portuguese -> "Realiza ações com pacotes [O]rfãos.\n" <> "Ação padrão lista todos os pactes orfãos."
    French     -> "Actions impliquant les paquets [O]rphelins.\n" <> "Par défaut, liste l'ensemble des paquets orphelins."
    Russian    -> "Совершить действия с участием [O]сиротевших пакетов.\n" <> "Действие по умолчанию перечисляет все осиротевшие пакеты."
    Italian    -> "Azioni riguardanti i pacchetti [O]rfani.\n" <> "Di default elenca i pacchetti orfani."
    Serbian    -> "Извршава радње везане за пакете без родитеља.\n" <> "Уобичајена радња листа пакете без родитеља."
    Norwegian  -> "Utfør handlinger som involverer foreldreløse pakker ([O]rphans).\n" <> "Standard-handling åpner alle foreldreløse pakker."
    Indonesia  -> "Melakukan hal yang berhubungan dengan paket [O]rphan.\n" <> "Perilaku bawaan adalah mencetak daftar semua paket orphan."
    Chinese    -> "执行涉及到孤包（[O]rphan packages）的指令。\n" <> "默认列出全部的孤包。"
    _          -> "Perform actions involving [O]rphan packages.\n" <> "Default action lists all orphan packages."

-------------------------------
-- Aura/AUR functions
-------------------------------
-- NEEDS TRANSLATION
getAURPkgInfo_1 :: Language -> String
getAURPkgInfo_1 = \case
    Japanese   -> "AURのAPIに繋げなかった。ネット接続状態を確認して下さい。"
    Polish     -> "AUR API wyszukiwanie nie powiodło się. Sprawdź swoje połączenie"
    Croatian   -> "Pristup AUR-u nije uspio. Provjerite svoju vezu."
    German     -> "AUR-API-Suche fehlgeschlagen. Bitte überprüfen Sie Ihre Internet-Verbindung."
    Spanish    -> "Fallo en la consulta a la API de AUR. Comprueba tu conexión a Internet."
    Serbian    -> "Приступ AUR-у није успео. Проверите вашу везу."
    Norwegian  -> "AUR API-oppslag feilet. Vennligst sjekk tilkoblingen din."
    Italian    -> "connessione ad AUR API fallita. Controllare la propria connessione."
    Portuguese -> "Falha buscando na API AUR. Por favor, verifique a conexão."
    French     -> "La recherche dans l'API AUR a échouée. Veuillez vérifiez votre connexion."
    Russian    -> "Запрос к AUR API не удался. Пожалуйста, проверьте ваше соединение."
    Indonesia  -> "Pemeriksaan API AUR gagal. Sila periksa sambungan anda."
<<<<<<< HEAD
    Chinese    -> "查找 AUR API 失败。请检查网络连接。"
=======
    Swedish    -> "Misslyckades med AUR API-anrop. Är du ansluten till internet?"
>>>>>>> 3d5c6f6a
    _          -> "AUR API lookup failed. Please check your connection."

infoFields :: Language -> [String]
infoFields = sequence [ Fields.repository
                      , Fields.name
                      , Fields.version
                      , Fields.aurStatus
                      , Fields.maintainer
                      , Fields.projectUrl
                      , Fields.aurUrl
                      , Fields.license
                      , Fields.dependsOn
                      , Fields.buildDeps
                      , Fields.votes
                      , Fields.popularity
                      , Fields.description
                      ]

outOfDateMsg :: Maybe Int -> Language -> String
outOfDateMsg (Just _) = red . \case
    Japanese   -> "AURで要更新！"
    Polish     -> "Nieaktualny!"
    Croatian   -> "Zastarjelo!"
    Swedish    -> "Utdaterad!"
    German     -> "Veraltet!"
    Spanish    -> "¡Desactualizado!"
    Portuguese -> "Desatualizado!"
    French     -> "Périmé !"
    Russian    -> "Устарел!"
    Italian    -> "Out of Date!"
    Serbian    -> "Застарео!"
    Norwegian  -> "Utdatert!"
    Indonesia  -> "Ketinggalan Zaman!"
    Chinese    -> "过期！"
    _          -> "Out of Date!"
outOfDateMsg Nothing = green . \case
    Japanese   -> "最新"
    Polish     -> "Aktualny"
    Croatian   -> "Ažurirano"
    Swedish    -> "Aktuell"
    German     -> "Aktuell"
    Spanish    -> "Actualizado"
    Portuguese -> "Atualizado"
    French     -> "À jour"
    Russian    -> "Новейший"
    Italian    -> "Aggiornato"
    Serbian    -> "Ажуран"
    Norwegian  -> "Oppdatert"
    Indonesia  -> "Mutakhir"
    Chinese    -> "最新"
    _          -> "Up to Date"

-- NEEDS TRANSLATION
orphanedMsg :: Maybe String -> Language -> String
orphanedMsg (Just m) = const $ bForeground m
orphanedMsg Nothing = red . \case
    Japanese   -> "いない"
    Polish     -> "Osierocony!"
    Croatian   -> "Nema roditelja!"
    German     -> "Verwaist!"
    Spanish    -> "¡Huérfano!"
    Norwegian  -> "Foreldreløs!"
    Portuguese -> "Orfão!"
    French     -> "Abandonné !"
    Russian    -> "Осиротевший!"
    Indonesia  -> "Tak dipelihara!"
<<<<<<< HEAD
    Chinese    -> "孤包！"
=======
    Swedish    -> "Föräldralös!"
>>>>>>> 3d5c6f6a
    _          -> "Orphaned!"

-----------------------
-- Aura/ABS functions
-----------------------
-- NEEDS TRANSLATION
absSync_1 :: Language -> String
absSync_1 = \case
    Japanese   -> "ローカルABS Treeを同期？"
    Polish     -> "Synchronizować lokalne drzewo ABS?"
    Croatian   -> "Sinkronizirati lokalno ABS stablo?"
    German     -> "Lokalen ABS-Baum synchronisieren?"
    Spanish    -> "¿Deseas sincronizar el árbol ABS local?"
    Norwegian  -> "Synkroniser det lokale ABS-treet?"
    Italian    -> "Sincronizzare l'albero ABS locale?"
    Portuguese -> "Sincronizar a árvore ABS local ?"
    French     -> "Synchroniser l'arbre ABS local ?"
    Russian    -> "Синхронизировать локальное дерево ABS?"
    Indonesia  -> "Sinkronisasi pohon ABS lokal?"
<<<<<<< HEAD
    Chinese    -> "同步本地的 ABS 树？"
=======
    Swedish    -> "Synkronisera det lokala ABS-trädet?"
>>>>>>> 3d5c6f6a
    _          -> "Sync the local ABS Tree?"

absSync_2 :: Language -> String
absSync_2 = \case
    Japanese   -> "ローカルABS Treeを同期中・・・"
    Polish     -> "Synchronizacja lokalnego drzewa ABS..."
    Croatian   -> "Sinkroniziram lokalno ABS stablo..."
    German     -> "Synchronisiere lokalen ABS-Baum..."
    Spanish    -> "Sincronizando el árbol ABS local..."
    Norwegian  -> "Synkroniserer det lokale ABS-treet..."
    Italian    -> "Sincronizzo l'albero ABS locale..."
    Portuguese -> "Sincronizano a árvore ABS local..."
    French     -> "Synchronisation de l'arbre ABS local…"
    Russian    -> "Синхронизируется локальное дерево ABS..."
    Indonesia  -> "Menyinkronkan pohon ABS lokal..."
<<<<<<< HEAD
    Chinese    -> "正在同步本地的 ABS 树..."
=======
    Swedish    -> "Synkroniserar det lokala ABS-trädet..."
>>>>>>> 3d5c6f6a
    _          -> "Syncing local ABS Tree..."

singleSync_1 :: String -> Language -> String
singleSync_1 (bt -> p) = \case
    Japanese   -> p <> "をABS Treeに同期・・・"
    Polish     -> "Synchronizowanie " <> p <> " do lokalnego drzewa ABS"
    Croatian   -> "Sinkroniziram " <> p <> " u lokalnom stablu..."
    German     -> "Synchronisiere " <> p <> " in den lokalen ABS-Baum..."
    Spanish    -> "Sincronizando " <> p <> " al árbol ABS local..."
    Norwegian  -> "Synkroniserer " <> p <> " til det lokale ABS-treet..."
    Italian    -> "Sincronizzo " <> p <> " nell'albero ABS locale..."
    Portuguese -> "Sincronizando " <> p <> " para a árvore ABS local..."
    French     -> "Synchronisation de " <> p <> " dans l'arbre ABS local…"
    Russian    -> p <> " синхронизируется с локальным деревом ABS..."
    Indonesia  -> "Menyinkronkan paket " <> p <> " dengan pohon ABS lokal..."
<<<<<<< HEAD
    Chinese    -> "正在将 " <> p <> " 同步到本地的 ABS 树..."
=======
    Swedish    -> "Synkroniserar " <> p <> " till det lokala ABS-trädet..."
>>>>>>> 3d5c6f6a
    _          -> "Syncing " <> p <> " to the local ABS Tree..."

absInfoFields :: Language -> [String]
absInfoFields = sequence [ Fields.repository
                         , Fields.name
                         , Fields.version
                         , Fields.dependsOn
                         , Fields.makeDeps
                         , Fields.description
                         ]

repository_1 :: String -> Language -> String
repository_1 p = \case
    Japanese   -> p <> "はどのリポジトリにもない。"
    Polish     -> p <> " nie jest pakietem w żadnym repozytorium"
    Croatian   -> p <> "nije paket u repozitoriju."
    German     -> p <> " ist kein Paket in irgendeinem Repository."
    Spanish    -> p <> " no es un paquete en ningún repositorio."
    Norwegian  -> p <> " er ikke en pakke i noe depot."
    Italian    -> p <> " non è un pacchetto di nessun repository."
    Portuguese -> p <> " não é um pacote em nenhum do repositório."
    French     -> p <> " n'est pas un paquet dans aucun des dépôts."
    Russian    -> "Пакет " <> p <> " не найден ни в одном репозитории."
    Indonesia  -> p <> " bukan merupakan paket pada repositori manapun."
<<<<<<< HEAD
    Chinese    -> "所有仓库均不包含 " <> p <> "。"
=======
    Swedish    -> p <> " är inte ett paket-repo."
>>>>>>> 3d5c6f6a
    _          -> p <> " is not a package in any repository."

pkgbuildKeyMissing :: String -> Language -> String
pkgbuildKeyMissing key = \case
    Polish     -> "Nie można sprawdzić klucza " <> key <> "z PKGBUILD"
    Croatian   -> "Nemoguće izvući vrijednost za " <> key <> " iz PKGBUILD-a."
    German     -> "Kann Schlüssel " <> key <> " nicht aus PKGBUILD parsen."
    Spanish    -> "Imposible leer la clave " <> key <> " del PKGBUILD."
    Norwegian  -> "Forstår ikke " <> key <> " fra PKGBUILD."
    Italian    -> "Inpossibile elaborare la chiave " <> key <> " dal PKGBUILD."
    Portuguese -> "Impossível parsear " <> key <> " no PKGBUILD."
    French     -> "Impossible d'analyser la clef " <> key <> " depuis le PKGBUILD."
    Russian    -> "Не получилось разобрать ключ " <> key <> " из PKGBUILD."
    Indonesia  -> "Tidak dapat menerjemahkan kunci " <> key <> " dari PKGBUILD."
<<<<<<< HEAD
    Chinese    -> "无法解析 PKGBUILD 的秘钥 " <> key <> "。"
=======
    Swedish    -> "Kan inte läsa nyckel " <> key <> " från PKGBUILD."
>>>>>>> 3d5c6f6a
    _          -> "Unable to parse key " <> key <> " from PKGBUILD."

missingDescription :: Language -> String
missingDescription = \case
    Polish     -> "Brak opisu"
    Croatian   -> "Nema opisa."
    German     -> "Keine Beschreibung."
    Spanish    -> "Sin descripción."
    Norwegian  -> "Ingen beskrivelse."
    Italian    -> "Nessuna Descrizione."
    Portuguese -> "Descrição faltante."
    French     -> "Aucune description."
    Russian    -> "Без описания."
    Indonesia  -> "Tidak ada deskripsi."
<<<<<<< HEAD
    Chinese    -> "没有任何描述。"
=======
    Swedish    -> "Ingen beskrivning."
>>>>>>> 3d5c6f6a
    _          -> "No description."

-----------------------
-- Aura/State functions
-----------------------
-- NEEDS TRANSLATION
saveState_1 :: Language -> String
saveState_1 = \case
    Japanese   -> "現在パッケージ状態保存完了。"
    Polish     -> "Zachowano stan pakietów"
    Croatian   -> "Stanje paketa spremljeno."
    German     -> "Paketzustand gesichert."
    Spanish    -> "Estado del paquete salvado."
    Serbian    -> "Сачувано стање пакета."
    Norwegian  -> "Lagret pakketilstand."
    Italian    -> "Stato del pacchetto salvato."
    Portuguese -> "Estados de pacote salvos."
    French     -> "État des paquets sauvegardé."
    Russian    -> "Состояние пакетов сохранено."
    Indonesia  -> "Kondisi paket tersimpan."
<<<<<<< HEAD
    Chinese    -> "已保存包状态。"
=======
    Swedish    -> "Det lokala pakettillståndet har sparats."
>>>>>>> 3d5c6f6a
    _          -> "Saved package state."

-- NEEDS TRANSLATION
restoreState_1 :: Language -> String
restoreState_1 = \case
    Japanese   -> "対象バージョンがないパッケージ："
    Polish     -> "Starsze wersje nie są dostępne dla:"
    Croatian   -> "Tražene stare verzije nisu dostupne za:"
    German     -> "Gewünschte Downgrade-Versionen nicht verfügbar für:"
    Spanish    -> "Versiones anteriores no disponibles para:"
    Serbian    -> "Захтеване старе верзије нису доступне за:"
    Norwegian  -> "De spesifiserte nedgraderingsversjonene er ikke tilgjengelig for:"
    Italian    -> "Richiesta di retrocessione di versione non disponibile per:"
    Portuguese -> "Versões anteriores requisitadas não disponívels para:"
    French     -> "Version antérieure requise non disponible pour :"
    Russian    -> "Запрошенные версии для отката не доступны для:"
    Indonesia  -> "Versi yang diturunkan tidak tersedia untuk: "
<<<<<<< HEAD
    Chinese    -> "请求的降级版本对以下包不可用："
=======
    Swedish    -> "Den begärda nedgraderingen finns inte tillgänglig för:"
>>>>>>> 3d5c6f6a
    _          -> "Requested downgrade versions not available for:"

restoreState_2 :: Language -> String
restoreState_2 = \case
  Japanese -> "保存されたパッケージ状態がない。作るには「-B」を。"
<<<<<<< HEAD
  Chinese  -> "没有要恢复的已保存状态。（使用 -B 保存当前状态）"
=======
  Swedish  -> "Inga sparade tillstånd att återhämta. (Använd -B för att spara det nuvarande tillståndet)"
>>>>>>> 3d5c6f6a
  _        -> "No saved states to be restored. (Use -B to save the current state)"

-- NEEDS TRANSLATION
reinstallAndRemove_1 :: Language -> String
reinstallAndRemove_1 = \case
    Japanese   -> "パッケージを変更する必要ない。"
    Polish     -> "Żaden pakiet nie wymaga zmian"
    Croatian   -> "Nema paketa kojima su potrebne izmjene."
    German     -> "Keine Pakete brauchen Änderungen."
    Spanish    -> "Ningún paquete necesita cambios."
    Serbian    -> "Ниједан пакет не захтева измене."
    Norwegian  -> "Ingen pakker trenger forandring."
    Italian    -> "Nessun pacchetto necessita cambiamenti."
    Portuguese -> "Nenhum pacote requer alteração."
    French     -> "Aucun paquet n'a besoin de changement."
    Russian    -> "Пакеты не нуждаются в изменениях."
    Indonesia  -> "Tidak ada paket yang diubah."
<<<<<<< HEAD
    Chinese    -> "没有包需要改变。"
=======
    Swedish    -> "Inga paket behöver ändras."
>>>>>>> 3d5c6f6a
    _          -> "No packages need changing."

--------------------------------------
-- Aura/Settings/BadPackages functions
--------------------------------------
-- NEEDS TRANSLATION
circDep_1 :: String -> Language -> String
circDep_1 (bt  -> p) = \case
    Japanese   -> p <> "と互いに従属している。"
    Polish     -> "Posiada cykliczną zależność z" <> p <> "."
    Croatian   -> "Ima kružnu zavisnost sa " <> p <> "."
    German     -> "Hat eine zirkuläre Abhängigkeit mit " <> p <> "."
    Spanish    -> "Tiene una dependencia circular con " <> p <> "."
    Serbian    -> "Има кружну зависност са " <> p <> "."
    Norwegian  -> "Har en sirkulær avhengighet med " <> p <> "."
    Italian    -> "E' una dipendenza circolare di " <> p <> "."
    Portuguese -> "Há uma dependência circular em " <> p <> "."
    French     -> "A une dépendance circulaire avec " <> p <> "."
    Russian    -> "Имеет круговую зависимость с " <> p <> "."
    Indonesia  -> "Mempunyai dependensi sirkular dengan " <> p <> "."
<<<<<<< HEAD
    Chinese    -> "有对 " <> p <> " 的循环依赖。"
=======
    Swedish    -> "Har ett cirkulärt beroende med " <> p <> "."
>>>>>>> 3d5c6f6a
    _          -> "Has a circular dependency with " <> p <> "."

-- NEEDS TRANSLATION
bashisms_1 :: Language -> String
bashisms_1 = \case
    Japanese   -> "PKGBUILDのBashコードが複雑すぎる。"
    Polish     -> "Za dużo Bash-ismu w PKGBUILD"
    Croatian   -> "Previše „bash-izama“ u PKGBUILD-u."
    German     -> "Zu viele „bashismen“ im PKGBUILD."
    Spanish    -> "Demasiados \"bashismos\" en el PKGBUILD"
    Serbian    -> "Превише „bash-изама“ у PKGBUILD-у."
    Norwegian  -> "For mange „bashismer“ i PKGBUILD."
    Italian    -> "Troppo 'bashisms' nel PKGBUILD."
    Portuguese -> "Excesso de `bashismo` no PKGBUILD."
    French     -> "Trop de « bashisms » dans le PKGBUILD."
    Russian    -> "В PKGBUILD слишком много башизмов."
    Indonesia  -> "Terlalu banyak bashism pada PKGBUILD."
<<<<<<< HEAD
    Chinese    -> "PKGBUILD 里包含了太多的 bash 扩展特性。"
=======
    Swedish    -> "För många bashisms i PKGBUILD."
>>>>>>> 3d5c6f6a
    _          -> "Too many bashisms in PKGBUILD."

------------------------
-- Aura/Pacman functions
------------------------
-- NEEDS TRANSLATION
pacmanFailure_1 :: Language -> String
pacmanFailure_1 = \case
    Japanese   -> "入力を確認して下さい。"
    Polish     -> "Sprawdź swoje dane wejściowe"
    Croatian   -> "Molim vas, provjerite svoj unos."
    German     -> "Bitte überprüfen Sie Ihre Eingabe."
    Spanish    -> "Por favor comprueba los datos proporcionados."
    Serbian    -> "Молим Вас, проверите ваш унос."
    Norwegian  -> "Vennligst sjekk din oppføring."
    Italian    -> "Controllare il proprio input."
    Portuguese -> "Por favor, verifique os dados entrados."
    French     -> "Merci de vérifier les donnés entrées."
    Russian    -> "Пожалуйста, проверьте ваши введенные данные."
    Indonesia  -> "Mohon periksa masukan anda."
<<<<<<< HEAD
    Chinese    -> "请检查你的输入。"
=======
    Swedish    -> "Var god dubbelkolla indata."
>>>>>>> 3d5c6f6a
    _          -> "Please check your input."

----------------------------------
-- Aura/Pkgbuild/Editing functions
----------------------------------
hotEdit_1 :: String -> Language -> String
hotEdit_1 (bt -> p) = \case
    Japanese   -> p <> "のPKGBUILDを編成？"
    Polish     -> "Czy chcesz edytować PKGBUILD " <> p <> "?"
    Croatian   -> "Želite li izmjeniti PKGBUILD " <> p <> "?"
    Swedish    -> "Vill du ändra PKGBUILD-filen ifrån " <> p <> "?"
    German     -> "Möchten Sie die PKGBUILD-Datei für " <> p <> " bearbeiten?"
    Spanish    -> "¿Deseas editar el PKGBUILD de " <> p <> "?"
    Portuguese -> "Desejaria editar o PKGBUILD de " <> p <> "?"
    French     -> "Voulez-vous éditer le PKGBUILD de " <> p <> " ?"
    Russian    -> "Отредактировать PKGBUILD пакета " <> p <> "?"
    Italian    -> "Volete modificare il PKGBUILD di " <> p <> "?"
    Serbian    -> "Желите ли да измените PKGBUILD за " <> p <> "?"
    Norwegian  -> "Vil du endre PKGBUILD for " <> p <> "?"
    Indonesia  -> "Apakah anda ingin menyunting PKGBUILD untuk paket " <> p <> "?"
    Chinese    -> "你希望编辑 " <> p <> " 的 PKGBUILD 文件吗？"
    _          -> "Would you like to edit the PKGBUILD of " <> p <> "?"

customizepkg_1 :: Language -> String
customizepkg_1 = let customizepkg = bt "customizepkg" in \case
    Japanese   -> customizepkg <> "はインストールされていない。"
    Polish     -> customizepkg <> "nie zainstalowany."
    Croatian   -> customizepkg <> "nije instaliran."
    German     -> customizepkg <> "ist nicht installiert."
    Spanish    -> customizepkg <> "no está instalado."
    Norwegian  -> customizepkg <> "er ikke installert."
    Italian    -> customizepkg <> "non è installato."
    Portuguese -> customizepkg <> "não está instalado."
    French     -> customizepkg <> "n'est pas installé."
    Russian    -> customizepkg <> "не установлен."
    Indonesia  -> customizepkg <> "tidak terinstal."
<<<<<<< HEAD
    Chinese    -> customizepkg <> " 没有被安装。"
=======
    Swedish    -> customizepkg <> "är inte installerad"
>>>>>>> 3d5c6f6a
    _          -> customizepkg <> "isn't installed."

-----------------------
-- Aura/Utils functions
-----------------------

yesNoMessage :: Language -> String
yesNoMessage = \case
    Polish     -> "[T/n]"
    Croatian   -> "[D/n]"
    German     -> "[J/n]"
    Spanish    -> "[S/n]"
    Norwegian  -> "[J/n]"
    Italian    -> "[S/n]"
    Portuguese -> "[S/n]"
    French     -> "[O/n]"
    _          -> "[Y/n]"

yesRegex :: Language -> String
yesRegex = (<> "|^$") . \case
    Polish     -> "[tT][aA][kK]?"
    Croatian   -> "[dD][aA]?"
    German     -> "[jJ][aA]?"
    Spanish    -> "[sS]([iI])?"
    Norwegian  -> "[jJ][aA]?"
    Italian    -> "[sS][iI]?"
    Portuguese -> "[sS]([iI][mM])?"
    French     -> "[oO]([uU][iI])?"
    _          -> "[yY]([eE][sS])?"<|MERGE_RESOLUTION|>--- conflicted
+++ resolved
@@ -159,11 +159,8 @@
     French     -> "La base de données des paquets est bloquée. Appuyez sur enter pour continuer."
     Portuguese -> "Banco de dados de pacote travado. Aperte 'enter' quando estiver destravado para poder continuar."
     Russian    -> "База данных пакетов заблокирована. Нажмите \"Ввод\", когда она разблокируется, чтобы продолжить."
-<<<<<<< HEAD
     Chinese    -> "包数据库已锁定。请在解锁后按下回车以继续。"
-=======
     Swedish    -> "Paketdatabasen är låst. Klicka på enter när den är upplåst."
->>>>>>> 3d5c6f6a
     _          -> "The package database is locked. Press enter when it's unlocked to continue."
 
 -- Packages should not be built if the user is logged in as root!
@@ -209,11 +206,8 @@
   Japanese -> "「root」としてパッケージを作成するのは「makepkg v4.2」で不可能になった。"
   German   -> "Seit makepkg v4.2 ist es nicht mehr möglich als root zu bauen."
   Spanish  -> "Desde makepkg v4.2 no es posible compilar paquetes como root."
-<<<<<<< HEAD
   Chinese  -> "自从 makepkg v4.2 以后，就不能以根用户身份构建软件了。"
-=======
   Swedish  -> "I makepkg v4.2 och uppåt är det inte tillåtet att bygga som root."
->>>>>>> 3d5c6f6a
   _        -> "As of makepkg v4.2, building as root is no longer possible."
 
 mustBeRoot_1 :: Language -> String
@@ -359,11 +353,8 @@
     French     -> "Voulez-vous tout de même continuer ?"
     Russian    -> "Продолжить, несмотря ни на что?"
     Indonesia  -> "Apakah anda tetap ingin melanjutkan?"
-<<<<<<< HEAD
     Chinese    -> "你仍然希望继续吗？"
-=======
     Swedish    -> "Vill du fortsätta ändå?"
->>>>>>> 3d5c6f6a
     _          -> "Would you like to continue anyway?"
 
 -- NEEDS TRANSLATION
@@ -376,11 +367,8 @@
     Portuguese -> "Falhou para obter scripts de compilação para " <> p <> "."
     Indonesia  -> "Gagal mendapatkan skrip untuk " <> p <> "."
     Russian    -> "Не удалось получить сценарии сборки для " <> p <> "."
-<<<<<<< HEAD
     Chinese    -> "无法获得 " <> p <> " 的构建脚本。"
-=======
     Swedish    -> "Kunde inte hämta byggskript för " <> p <> "."
->>>>>>> 3d5c6f6a
     _          -> "Failed to obtain build scripts for " <> p <> "."
 
 displayBuildErrors_1 :: Language -> String
@@ -472,11 +460,8 @@
     French     -> "La dépendance " <> p <> " n'a pas pu être trouvée. Il vous faut trouver un paquet pour la satisfaire."
     Russian    -> "Зависимость " <> p <> " не найдена. Возможно, вам нужно поискать пакет, чтобы удовлетворить её."
     Indonesia  -> "Dependensi " <> p <> " tidak dapat ditemukan. Anda mungkin harus menemukan paket tersebut untuk mencukupi kebutuhan."
-<<<<<<< HEAD
     Chinese    -> "无法找到依赖 " <> p <> "。你或许需要搜索一个包来满足这个依赖。"
-=======
     Swedish    -> "Beroendet " <> p <> " kunde inte hittas. Du kan behöva leta efter ett paket som tillfredställer det."
->>>>>>> 3d5c6f6a
     _          -> "The dependency " <> p <> " could not be found. You may need to search for a package to satisfy it."
 
 -----------------
@@ -552,11 +537,8 @@
     French     -> "Une mise à jour d'Aura est disponible. Voulez-vous la mettre à jour en premier ?"
     Russian    -> "Доступно обновление Aura. Обновить сперва её?"
     Indonesia  -> "Pemutakhiran aura tersedia. Mutakhirkan aura dulu?"
-<<<<<<< HEAD
     Chinese    -> "Aura 可以升级。先升级 aura？"
-=======
     Swedish    -> "Det finns en uppdatering tillgänglig till Aura. Vill du uppdatera Aura först?"
->>>>>>> 3d5c6f6a
     _          -> "Aura update available. Update it first?"
 
 install_1 :: Language -> String
@@ -657,11 +639,8 @@
     Spanish    -> p <> " está marcado como ignorado. ¿Deseas instalarlo de todas formas?"
     Portuguese -> p <> " está marcado como Ignored. Instalá-lo mesmo assim?"
     Russian    -> p <> " отмечен как игнорируемый. Всё равно установить?"
-<<<<<<< HEAD
     Chinese    -> p <> " 已被标记为忽略。仍然安装？"
-=======
     Swedish    -> p <> " är markerad som ignorerad. Vill du installera ändå?"
->>>>>>> 3d5c6f6a
     _          -> p <> " is marked as Ignored. Install anyway?"
 
 -- NEEDS UPDATE TO REFLECT CHANGED ENGLISH
@@ -710,11 +689,8 @@
     Russian    -> "Следующие пакеты уже установлены:"
     German     -> "Die folgenden Pakete sind bereits installiert:"
     Spanish    -> "Los siguientes paquetes ya están instalados:"
-<<<<<<< HEAD
     Chinese    -> "以下包已被安装："
-=======
     Swedish    -> "Följande paket är redan installerade:"
->>>>>>> 3d5c6f6a
     _          -> "The following packages are already installed:"
 
 reportPkgsToInstall_1 :: Language -> String
@@ -749,11 +725,8 @@
     French     -> l <> " Paquets :"
     Russian    -> l <> " Пакеты:"
     Indonesia  -> l <> " Paket:"
-<<<<<<< HEAD
     Chinese    -> l <> " 包："
-=======
     Swedish    -> l <> " Paket:"
->>>>>>> 3d5c6f6a
     _          -> l <> " Packages:"
 
 {-}
@@ -805,11 +778,8 @@
     Serbian    -> p <> " још нема похрањен PKGBUILD."
     Norwegian  -> p <> " har ingen PKGBUILD ennå."
     Indonesia  -> p <> " tidak mempunyai PKGBUILD yang tersimpan untuk saat ini."
-<<<<<<< HEAD
     Chinese    -> p <> " 还没有保存的 PKGBUILD。"
-=======
     Swedish    -> p <> " har ännu ingen PKGBUILD."
->>>>>>> 3d5c6f6a
     _          -> p <> " has no stored PKGBUILD yet."
 
 -- NEEDS TRANSLATION
@@ -827,11 +797,8 @@
     Serbian    -> "PKGBUILD пакета " <> p <> " је ажуран."
     Norwegian  -> p <> "'s PKGBUILD er oppdatert."
     Indonesia  -> "PKGBUILD dari paket " <> p <> " sudah mutakhir."
-<<<<<<< HEAD
     Chinese    -> p <> " 的 PKGBUILD 已经最新。"
-=======
     Swedish    -> "PKGBUILD för " <> p <> " är aktuell."
->>>>>>> 3d5c6f6a
     _          -> p <> " PKGBUILD is up to date."
 
 -- NEEDS TRANSLATION
@@ -849,11 +816,8 @@
     Serbian    -> "Промене PKGBUILD-a за " <> p <> ":"
     Norwegian  -> p <> "'s endringer i PKGBUILD:"
     Indonesia  -> "Perubahan PKGBUILD " <> p <> ":"
-<<<<<<< HEAD
     Chinese    -> p <> " 的 PKGBUILD 变化："
-=======
     Swedish    -> "Förändringar i PKGBUILD för " <> p <> ":"
->>>>>>> 3d5c6f6a
     _          -> p <> " PKGBUILD changes:"
 
 -- NEEDS TRANSLATION
@@ -1020,11 +984,8 @@
     French     -> "La valeur entrée n'est pas un nombre valide."
     Russian    -> "Введенные данные -- не валидное число."
     Indonesia  -> "Masukan bukan angka valid."
-<<<<<<< HEAD
     Chinese    -> "输入不是一个有效的数字。"
-=======
     Swedish    -> "Indata är inte ett tal."
->>>>>>> 3d5c6f6a
     _          -> "Input isn't a valid number."
 
 -- NEEDS TRANSLATION
@@ -1042,11 +1003,8 @@
     French     -> n <> " états des paquets vont être conservés. Supprimer le reste ?"
     Russian    -> n <> " -- столько состояний пакетов будут оставлены. Удалить оставшиеся?"
     Indonesia  -> n <> " paket akan tetap sama. Hapus yang lainnya?"
-<<<<<<< HEAD
     Chinese    -> n <> " 个包的状态将会保留。删除其它的？"
-=======
     Swedish    -> n <> " paket kommer att bevaras. Ta bort resten?"
->>>>>>> 3d5c6f6a
     _          -> n <> " package states will be kept. Remove the rest?"
 
 -- NEEDS TRANSLATION
@@ -1064,11 +1022,8 @@
     French     -> "Aucun état des paquets n'a été supprimé."
     Russian    -> "Состояния пакетов отались нетронутыми."
     Indonesia  -> "Tidak ada paket yang dihapus."
-<<<<<<< HEAD
     Chinese    -> "没有删除任何包。"
-=======
     Swedish    -> "Inga paket togs bort."
->>>>>>> 3d5c6f6a
     _          -> "No package states were removed."
 
 ----------------------------
@@ -1394,11 +1349,8 @@
     French     -> "Détermination des fichiers de paquet inutiles…"
     Russian    -> "Вычисляются ненужные файлы пакетов..."
     Indonesia  -> "Menentukan berkas paket yang tidak dibutuhkan..."
-<<<<<<< HEAD
     Chinese    -> "正在确定不需要的包文件..."
-=======
     Swedish    -> "Beräknar onödiga paketfiler..."
->>>>>>> 3d5c6f6a
     _          -> "Determining unneeded package files..."
 
 -- NEEDS TRANSLATION
@@ -1415,11 +1367,8 @@
     French     -> s <> " paquets inutiles trouvés. Les supprimer ?"
     Russian    -> s <> " -- столько ненужных пакетных файлов обнаружено. Удалить?"
     Indonesia  -> s <> " berkas paket yang tidak dibutuhkan ditemukan. Hapus?"
-<<<<<<< HEAD
     Chinese    -> "发现了 " <> s <> " 个不需要的包文件。是否删除？"
-=======
     Swedish    -> s <> " oanvända paket hittades. Ta bort?"
->>>>>>> 3d5c6f6a
     _          -> s <> " unneeded package files found. Delete?"
 
 ----------------------------
@@ -1467,11 +1416,8 @@
     French     -> "Supprimer la totalité de l'arbre ABS ?"
     Russian    -> "Удалить дерево ABS полностью?"
     Indonesia  -> "Menghapus seluruh pohon ABS?"
-<<<<<<< HEAD
     Chinese    -> "删除整个 ABS 树？"
-=======
     Swedish    -> "Ta bort hela ABS-trädet?"
->>>>>>> 3d5c6f6a
     _          -> "Delete the entire ABS Tree?"
 
 -- NEEDS TRANSLATION
@@ -1488,11 +1434,8 @@
     French     -> "Suppression de l'arbre ABS…"
     Russian    -> "Удаляю дерево ABS..."
     Indonesia  -> "Membersihkan pohon ABS..."
-<<<<<<< HEAD
     Chinese    -> "正在清除 ABS 树..."
-=======
     Swedish    -> "Tar bort ABS-trädet..."
->>>>>>> 3d5c6f6a
     _          -> "Clearing out ABS Tree..."
 
 ----------------------
@@ -1564,11 +1507,8 @@
     French     -> "Effectue une action impliquant l'arbre ABS.\n" <> "Par défaut, installe [M]anuellement depuis ABS."
     Russian    -> "Совершить действия с участием дерева ABS.\n" <> "Действие по умолчанию выполняет сборку из ABS вручную."
     Indonesia  -> "Melakukan perbuatan yang berhubungan dengan pohon ABS.\n" <> "Bawaannya adalah membangun [M]anual dari ABS"
-<<<<<<< HEAD
     Chinese    -> "执行涉及到 ABS 树的指令。\n" <> "默认从 ABS 树手动（[M]anually）构建。"
-=======
     Swedish    -> "Genomför handlingar som involverar ABS-trädet.\n" <> "Bygger [M]anuellt från ABS som standard."
->>>>>>> 3d5c6f6a
     _          -> "Perform actions involving the ABS tree.\n" <> "Default action [M]anually builds from ABS."
 
 -- NEEDS TRANSLATION
@@ -1661,11 +1601,8 @@
     French     -> "La recherche dans l'API AUR a échouée. Veuillez vérifiez votre connexion."
     Russian    -> "Запрос к AUR API не удался. Пожалуйста, проверьте ваше соединение."
     Indonesia  -> "Pemeriksaan API AUR gagal. Sila periksa sambungan anda."
-<<<<<<< HEAD
     Chinese    -> "查找 AUR API 失败。请检查网络连接。"
-=======
     Swedish    -> "Misslyckades med AUR API-anrop. Är du ansluten till internet?"
->>>>>>> 3d5c6f6a
     _          -> "AUR API lookup failed. Please check your connection."
 
 infoFields :: Language -> [String]
@@ -1732,11 +1669,8 @@
     French     -> "Abandonné !"
     Russian    -> "Осиротевший!"
     Indonesia  -> "Tak dipelihara!"
-<<<<<<< HEAD
     Chinese    -> "孤包！"
-=======
     Swedish    -> "Föräldralös!"
->>>>>>> 3d5c6f6a
     _          -> "Orphaned!"
 
 -----------------------
@@ -1756,11 +1690,8 @@
     French     -> "Synchroniser l'arbre ABS local ?"
     Russian    -> "Синхронизировать локальное дерево ABS?"
     Indonesia  -> "Sinkronisasi pohon ABS lokal?"
-<<<<<<< HEAD
     Chinese    -> "同步本地的 ABS 树？"
-=======
     Swedish    -> "Synkronisera det lokala ABS-trädet?"
->>>>>>> 3d5c6f6a
     _          -> "Sync the local ABS Tree?"
 
 absSync_2 :: Language -> String
@@ -1776,11 +1707,8 @@
     French     -> "Synchronisation de l'arbre ABS local…"
     Russian    -> "Синхронизируется локальное дерево ABS..."
     Indonesia  -> "Menyinkronkan pohon ABS lokal..."
-<<<<<<< HEAD
     Chinese    -> "正在同步本地的 ABS 树..."
-=======
     Swedish    -> "Synkroniserar det lokala ABS-trädet..."
->>>>>>> 3d5c6f6a
     _          -> "Syncing local ABS Tree..."
 
 singleSync_1 :: String -> Language -> String
@@ -1796,11 +1724,8 @@
     French     -> "Synchronisation de " <> p <> " dans l'arbre ABS local…"
     Russian    -> p <> " синхронизируется с локальным деревом ABS..."
     Indonesia  -> "Menyinkronkan paket " <> p <> " dengan pohon ABS lokal..."
-<<<<<<< HEAD
     Chinese    -> "正在将 " <> p <> " 同步到本地的 ABS 树..."
-=======
     Swedish    -> "Synkroniserar " <> p <> " till det lokala ABS-trädet..."
->>>>>>> 3d5c6f6a
     _          -> "Syncing " <> p <> " to the local ABS Tree..."
 
 absInfoFields :: Language -> [String]
@@ -1825,11 +1750,8 @@
     French     -> p <> " n'est pas un paquet dans aucun des dépôts."
     Russian    -> "Пакет " <> p <> " не найден ни в одном репозитории."
     Indonesia  -> p <> " bukan merupakan paket pada repositori manapun."
-<<<<<<< HEAD
     Chinese    -> "所有仓库均不包含 " <> p <> "。"
-=======
     Swedish    -> p <> " är inte ett paket-repo."
->>>>>>> 3d5c6f6a
     _          -> p <> " is not a package in any repository."
 
 pkgbuildKeyMissing :: String -> Language -> String
@@ -1844,11 +1766,8 @@
     French     -> "Impossible d'analyser la clef " <> key <> " depuis le PKGBUILD."
     Russian    -> "Не получилось разобрать ключ " <> key <> " из PKGBUILD."
     Indonesia  -> "Tidak dapat menerjemahkan kunci " <> key <> " dari PKGBUILD."
-<<<<<<< HEAD
     Chinese    -> "无法解析 PKGBUILD 的秘钥 " <> key <> "。"
-=======
     Swedish    -> "Kan inte läsa nyckel " <> key <> " från PKGBUILD."
->>>>>>> 3d5c6f6a
     _          -> "Unable to parse key " <> key <> " from PKGBUILD."
 
 missingDescription :: Language -> String
@@ -1863,11 +1782,8 @@
     French     -> "Aucune description."
     Russian    -> "Без описания."
     Indonesia  -> "Tidak ada deskripsi."
-<<<<<<< HEAD
     Chinese    -> "没有任何描述。"
-=======
     Swedish    -> "Ingen beskrivning."
->>>>>>> 3d5c6f6a
     _          -> "No description."
 
 -----------------------
@@ -1888,11 +1804,8 @@
     French     -> "État des paquets sauvegardé."
     Russian    -> "Состояние пакетов сохранено."
     Indonesia  -> "Kondisi paket tersimpan."
-<<<<<<< HEAD
     Chinese    -> "已保存包状态。"
-=======
     Swedish    -> "Det lokala pakettillståndet har sparats."
->>>>>>> 3d5c6f6a
     _          -> "Saved package state."
 
 -- NEEDS TRANSLATION
@@ -1910,21 +1823,15 @@
     French     -> "Version antérieure requise non disponible pour :"
     Russian    -> "Запрошенные версии для отката не доступны для:"
     Indonesia  -> "Versi yang diturunkan tidak tersedia untuk: "
-<<<<<<< HEAD
     Chinese    -> "请求的降级版本对以下包不可用："
-=======
     Swedish    -> "Den begärda nedgraderingen finns inte tillgänglig för:"
->>>>>>> 3d5c6f6a
     _          -> "Requested downgrade versions not available for:"
 
 restoreState_2 :: Language -> String
 restoreState_2 = \case
   Japanese -> "保存されたパッケージ状態がない。作るには「-B」を。"
-<<<<<<< HEAD
   Chinese  -> "没有要恢复的已保存状态。（使用 -B 保存当前状态）"
-=======
   Swedish  -> "Inga sparade tillstånd att återhämta. (Använd -B för att spara det nuvarande tillståndet)"
->>>>>>> 3d5c6f6a
   _        -> "No saved states to be restored. (Use -B to save the current state)"
 
 -- NEEDS TRANSLATION
@@ -1942,11 +1849,8 @@
     French     -> "Aucun paquet n'a besoin de changement."
     Russian    -> "Пакеты не нуждаются в изменениях."
     Indonesia  -> "Tidak ada paket yang diubah."
-<<<<<<< HEAD
     Chinese    -> "没有包需要改变。"
-=======
     Swedish    -> "Inga paket behöver ändras."
->>>>>>> 3d5c6f6a
     _          -> "No packages need changing."
 
 --------------------------------------
@@ -1967,11 +1871,8 @@
     French     -> "A une dépendance circulaire avec " <> p <> "."
     Russian    -> "Имеет круговую зависимость с " <> p <> "."
     Indonesia  -> "Mempunyai dependensi sirkular dengan " <> p <> "."
-<<<<<<< HEAD
     Chinese    -> "有对 " <> p <> " 的循环依赖。"
-=======
     Swedish    -> "Har ett cirkulärt beroende med " <> p <> "."
->>>>>>> 3d5c6f6a
     _          -> "Has a circular dependency with " <> p <> "."
 
 -- NEEDS TRANSLATION
@@ -1989,11 +1890,8 @@
     French     -> "Trop de « bashisms » dans le PKGBUILD."
     Russian    -> "В PKGBUILD слишком много башизмов."
     Indonesia  -> "Terlalu banyak bashism pada PKGBUILD."
-<<<<<<< HEAD
     Chinese    -> "PKGBUILD 里包含了太多的 bash 扩展特性。"
-=======
     Swedish    -> "För många bashisms i PKGBUILD."
->>>>>>> 3d5c6f6a
     _          -> "Too many bashisms in PKGBUILD."
 
 ------------------------
@@ -2014,11 +1912,8 @@
     French     -> "Merci de vérifier les donnés entrées."
     Russian    -> "Пожалуйста, проверьте ваши введенные данные."
     Indonesia  -> "Mohon periksa masukan anda."
-<<<<<<< HEAD
     Chinese    -> "请检查你的输入。"
-=======
     Swedish    -> "Var god dubbelkolla indata."
->>>>>>> 3d5c6f6a
     _          -> "Please check your input."
 
 ----------------------------------
@@ -2055,11 +1950,8 @@
     French     -> customizepkg <> "n'est pas installé."
     Russian    -> customizepkg <> "не установлен."
     Indonesia  -> customizepkg <> "tidak terinstal."
-<<<<<<< HEAD
     Chinese    -> customizepkg <> " 没有被安装。"
-=======
     Swedish    -> customizepkg <> "är inte installerad"
->>>>>>> 3d5c6f6a
     _          -> customizepkg <> "isn't installed."
 
 -----------------------
