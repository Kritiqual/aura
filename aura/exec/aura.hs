<<<<<<< HEAD
{-# LANGUAGE CPP               #-}
{-# LANGUAGE DataKinds         #-}
{-# LANGUAGE FlexibleContexts  #-}
{-# LANGUAGE LambdaCase        #-}
{-# LANGUAGE MonoLocalBinds    #-}
{-# LANGUAGE OverloadedStrings #-}
{-# LANGUAGE TypeApplications  #-}

=======
{-# LANGUAGE CPP              #-}
{-# LANGUAGE DataKinds        #-}
{-# LANGUAGE FlexibleContexts #-}
>>>>>>> 5ca69036
{-

Copyright 2012 - 2020 Colin Woodbury <colin@fosskers.ca>

This file is part of Aura.

Aura is free s

             oftwar
        e:youcanredist
     ributeitand/ormodify
    itunderthetermsoftheGN
   UGeneralPublicLicenseasp
  ublishedbytheFreeSoftw
 areFoundation,either     ver        sio        n3o        fth
 eLicense,or(atyou       ropti      on)an      ylate      rvers
ion.Auraisdistr         ibutedi    nthehop    ethatit    willbeu
 seful,butWITHOUTA       NYWAR      RANTY      ;with      outev
 entheimpliedwarranty     ofM        ERC        HAN        TAB
  ILITYorFITNESSFORAPART
   ICULARPURPOSE.SeetheGNUG
    eneralPublicLicensefor
     moredetails.Youshoul
        dhavereceiveda
             copyof

the GNU General Public License
along with Aura.  If not, see <http://www.gnu.org/licenses/>.

-}

module Main ( main ) where

import           Aura.Colour (dtot)
import           Aura.Commands.A as A
import           Aura.Commands.B as B
import           Aura.Commands.C as C
import           Aura.Commands.L as L
import           Aura.Commands.O as O
import           Aura.Core
import           Aura.Languages
import           Aura.Logo
import           Aura.Pacman
import           Aura.Settings
import           Aura.Types
import           Aura.Utils (putTextLn)
import           Data.Bifunctor (first)
import qualified Data.Set.NonEmpty as NES
import           Data.Text.Prettyprint.Doc
import           Data.Text.Prettyprint.Doc.Render.Terminal
import           Flags
import           Options.Applicative (execParser)
import           RIO hiding (first)
import           Settings
import           System.Path (toFilePath)
import           System.Process.Typed (proc, runProcess)
import           Text.Pretty.Simple (pPrintNoColor)

---

#ifndef CURRENT_PACKAGE_VERSION
#define CURRENT_PACKAGE_VERSION "UNKNOWN"
#endif

auraVersion :: Text
auraVersion = CURRENT_PACKAGE_VERSION

main :: IO ()
main = do
  options <- execParser opts
  res <- try $ withEnv options $ \env ->
    execute env options >>= exit (settings env)
  case res of
    Left err -> putTextLn (dtot . ($ English) $ failure err) *> exitFailure
    Right r  -> pure r

-- | Won't throw due to the `try`.
execute :: Env -> Program -> IO (Either (Doc AnsiStyle) ())
execute env p = first f <$> try (runRIO env . execOpts $ _operation p)
  where
    f (Failure fl) = fl $ langOf (settings env)

exit :: Settings -> Either (Doc AnsiStyle) () -> IO a
exit ss (Left e)  = scold ss e *> exitFailure
exit _  (Right _) = exitSuccess

execOpts :: Either (PacmanOp, Set MiscOp) AuraOp -> RIO Env ()
execOpts ops = do
  logDebug "Interpreting CLI options."
  ss <- asks settings
  when (shared ss Debug) $ do
    liftIO . pPrintNoColor $ ops
    liftIO . pPrintNoColor $ buildConfigOf ss
    liftIO . pPrintNoColor $ commonConfigOf ss
  let p (ps, ms) = liftIO . pacman $
        asFlag ps
        ++ foldMap asFlag ms
        ++ asFlag (commonConfigOf ss)
        ++ bool [] ["--quiet"] (switch ss LowVerbosity)
  case ops of
    Left o@(Sync (Left sops) _, _)
      | any isUpgrade sops -> sudo (liftIO $ B.saveState ss) *> p o
    Left o -> logDebug "Performing a pacman operation." >> p o
    Right (AurSync o _) ->
      case o of
        Right ps              -> bool (trueRoot . sudo) id (switch ss DryRun) $ A.install ps
        Left (AurDeps ps)     -> A.displayPkgDeps ps
        Left (AurInfo ps)     -> A.aurPkgInfo ps
        Left (AurPkgbuild ps) -> A.displayPkgbuild ps
        Left (AurSearch s)    -> A.aurPkgSearch s
        Left (AurUpgrade ps)  -> bool (trueRoot . sudo) id (switch ss DryRun) $ A.upgradeAURPkgs ps
        Left (AurJson ps)     -> A.aurJson ps
        Left (AurTarball ps)  -> A.fetchTarball ps
    Right (Backup o) ->
      case o of
        Nothing              -> sudo . liftIO $ B.saveState ss
        Just (BackupClean n) -> sudo . liftIO $ B.cleanStates ss n
        Just BackupRestore   -> sudo B.restoreState
        Just BackupList      -> liftIO B.listStates
    Right (Cache o) ->
      case o of
        Right ps                -> sudo $ C.downgradePackages ps
        Left (CacheSearch s)    -> C.searchCache s
        Left (CacheClean n)     -> sudo $ C.cleanCache n
        Left CacheCleanNotSaved -> sudo C.cleanNotSaved
        Left (CacheBackup pth)  -> sudo $ C.backupCache pth
    Right (Log o) ->
      case o of
        Nothing            -> L.viewLogFile
        Just (LogInfo ps)  -> L.logInfoOnPkg ps
        Just (LogSearch s) -> asks settings >>= liftIO . flip L.searchLogFile s
    Right (Orphans o) ->
      case o of
        Nothing               -> liftIO O.displayOrphans
        Just OrphanAbandon    -> sudo $ liftIO orphans >>= traverse_ removePkgs . NES.nonEmptySet
        Just (OrphanAdopt ps) -> O.adoptPkg ps
    Right Version   -> liftIO $ versionInfo >>= animateVersionMsg ss auraVersion
    Right Languages -> displayOutputLanguages
    Right ViewConf  -> viewConfFile

isUpgrade :: SyncOp -> Bool
isUpgrade (SyncUpgrade _) = True
isUpgrade _               = False

displayOutputLanguages :: RIO Env ()
displayOutputLanguages = do
  ss <- asks settings
  liftIO . notify ss . displayOutputLanguages_1 $ langOf ss
  liftIO $ traverse_ (putTextLn . tshow) [English ..]

viewConfFile :: RIO Env ()
viewConfFile = do
  pth <- asks (either id id . configPathOf . commonConfigOf . settings)
  void . runProcess $ proc "less" [toFilePath pth]<|MERGE_RESOLUTION|>--- conflicted
+++ resolved
@@ -1,17 +1,7 @@
-<<<<<<< HEAD
-{-# LANGUAGE CPP               #-}
-{-# LANGUAGE DataKinds         #-}
-{-# LANGUAGE FlexibleContexts  #-}
-{-# LANGUAGE LambdaCase        #-}
-{-# LANGUAGE MonoLocalBinds    #-}
-{-# LANGUAGE OverloadedStrings #-}
-{-# LANGUAGE TypeApplications  #-}
-
-=======
 {-# LANGUAGE CPP              #-}
 {-# LANGUAGE DataKinds        #-}
 {-# LANGUAGE FlexibleContexts #-}
->>>>>>> 5ca69036
+
 {-
 
 Copyright 2012 - 2020 Colin Woodbury <colin@fosskers.ca>
