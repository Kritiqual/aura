--- conflicted
+++ resolved
@@ -31,24 +31,7 @@
 import Aura.Monad.Aura
 import Aura.Core
 
----
-
-<<<<<<< HEAD
-  -- | The user can handle PKGBUILDs in multiple ways.
-  -- `--hotedit` takes the highest priority.
-  pbHandler :: Aura PBHandler
-  pbHandler = ask >>= check
-      where check ss | mayHotEdit ss      = return hotEdit
-                     | useCustomizepkg ss = return customizepkg
-                     | otherwise          = return return
-
-  -- | High level 'install' command. Handles installing
-  -- dependencies.
-  installPackages :: [String] -- ^ Package options
-    -> [String] -- ^ Packages to install
-    -> Aura ()
-  installPackages = undefined
-
+{-}
   -- | Get info about the specified package (-i)
   absInfo :: [String] -> Aura ()
   absInfo search = do
@@ -66,8 +49,7 @@
   displayAbsPkgInfo info = ask >>= \ss ->
     liftIO $ putStrLn $ renderPkgInfo ss info ++ "\n"
 -}
-=======
+
 install :: [String] -> [String] -> Aura ()
 install pacOpts pkgs = I.install b filterABSPkgs pacOpts pkgs
-    where b = buildable :: String -> Aura ABSPkg  -- Force the type.
->>>>>>> 96bb6264
+    where b = package :: String -> Aura ABSPkg  -- Force the type.