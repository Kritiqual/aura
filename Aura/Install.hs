--- conflicted
+++ resolved
@@ -73,11 +73,7 @@
   (_,okay,nons) <- knownBadPkgCheck toInstall >>= divideByPkgType ignoreRepos mainPF
   reportNonPackages nons
   handler <- pbHandler
-<<<<<<< HEAD
-  aurPkgs <- mapM package aur >>= reportPkgbuildDiffs >>= handler
-=======
   toBuild <- mapM custom okay >>= pkgbuildDiffs >>= handler
->>>>>>> 96bb6264
   notify install_5
   (repoDeps,buildDeps) <- catch (depsToInstall mainPF toBuild) depCheckFailure
   let repoPkgs    = nub repoDeps
