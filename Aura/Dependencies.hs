-- Library for handling package dependencies and version conflicts.

{-

Copyright 2012, 2013 Colin Woodbury <colingw@gmail.com>

This file is part of Aura.

Aura is free software: you can redistribute it and/or modify
it under the terms of the GNU General Public License as published by
the Free Software Foundation, either version 3 of the License, or
(at your option) any later version.

Aura is distributed in the hope that it will be useful,
but WITHOUT ANY WARRANTY; without even the implied warranty of
MERCHANTABILITY or FITNESS FOR A PARTICULAR PURPOSE.  See the
GNU General Public License for more details.

You should have received a copy of the GNU General Public License
along with Aura.  If not, see <http://www.gnu.org/licenses/>.

-}

module Aura.Dependencies
  ( ignoreRepos
  , divideByPkgType
  , depCheck
  , depsToInstall ) where

import Text.Regex.PCRE ((=~))
import Control.Monad   (filterM)
import Data.Maybe      (fromJust, isNothing)
import Data.List       ((\\), nub)

import Aura.Pacman (pacmanOutput)
import Aura.Packages.AUR
import Aura.Packages.Virtual
import Aura.Packages.Repository
import Aura.Settings.Base
import Aura.Monad.Aura
import Aura.Languages
import Aura.Utils
import Aura.Bash
import Aura.Core

import Utilities (notNull, tripleThrd)

---

divideByPkgType ::
    PkgFilter -> PkgFilter -> [String] -> Aura ([String],[String],[String])
divideByPkgType repoPF mainPF pkgs = do
  repoPkgNames <- repoPF namesOnly
  custPkgNames <- mainPF $ namesOnly \\ repoPkgNames
  let custom   = filter (flip elem custPkgNames . splitName) pkgs
      repoPkgs = filter (flip elem repoPkgNames . splitName) pkgs
      others   = (pkgs \\ custom) \\ repoPkgs
  return (repoPkgs, custom, others)
      where namesOnly = map splitName pkgs

-- Returns the deps to be installed, or fails nicely.
depsToInstall :: Buildable a => PkgFilter -> [a] -> Aura ([String],[a])
depsToInstall _ []        = ask >>= failure . getDepsToInstall_1 . langOf
depsToInstall mainPF pkgs = ask >>= \ss -> do
  allDeps <- mapM (depCheck mainPF) pkgs
  let (ps,as,vs) = foldl groupPkgs ([],[],[]) allDeps
<<<<<<< HEAD
  necRepPkgs <- filterM mustInstall ps >>= mapM package
  necAURPkgs <- filterM (mustInstall . show) as
  necVirPkgs <- filterM mustInstall vs >>= mapM package
  let conflicts = getConflicts ss (necRepPkgs,necAURPkgs,necVirPkgs)
  if notNull conflicts
     then failure $ unlines conflicts
=======
  necRepPkgs <- filterM mustInstall ps >>= mapM repoPkg
  necCusPkgs <- filterM (mustInstall . show) as
  necVirPkgs <- filterM mustInstall vs >>= mapM virtualPkg
  let flicts = conflicts ss (necRepPkgs,necCusPkgs,necVirPkgs)
  if notNull flicts
     then failure $ unlines flicts
>>>>>>> 96bb6264
     else do
       let providers = map (pkgNameOf . fromJust . providerPkgOf) necVirPkgs
           repoPkgs  = map pkgNameOf necRepPkgs
       return (nub $ providers ++ repoPkgs, necCusPkgs)

-- Returns ([RepoPackages], [AURPackages], [VirtualPackages])
depCheck :: Buildable a => PkgFilter -> a -> Aura ([String],[a],[String])
depCheck mainPF pkg = do
  let ns   = namespaceOf pkg
      deps = concatMap (value ns) ["depends","makedepends","checkdepends"]
<<<<<<< HEAD
  (repoPkgNames,aurPkgNames,other) <- divideByPkgType filterRepoPkgs deps
  aurPkgs       <- mapM package aurPkgNames
  recursiveDeps <- mapM determineDeps aurPkgs
  let (rs,as,os) = foldl groupPkgs (repoPkgNames,aurPkgs,other) recursiveDeps
  return (nub rs, nub as, nub os)
=======
  (repoNames,custNames,other) <- divideByPkgType filterRepoPkgs mainPF deps
  customPkgs    <- mapM buildable custNames
  recursiveDeps <- mapM (depCheck mainPF) customPkgs
  let (rs,tb,os) = foldl groupPkgs (repoNames,customPkgs,other) recursiveDeps
  return (nub rs, nub tb, nub os)
>>>>>>> 96bb6264

-- If a package isn't installed, `pacman -T` will yield a single name.
-- Any other type of output means installation is not required. 
mustInstall :: String -> Aura Bool
mustInstall pkg = do
  necessaryDeps <- pacmanOutput ["-T",pkg]
  return $ length (words necessaryDeps) == 1

-- Questions to be answered in conflict checks:
-- 1. Is the package ignored in `pacman.conf`?
-- 2. Is the version requested different from the one provided by
--    the most recent version?
conflicts :: Buildable a => Settings -> ([RepoPkg],[a],[VirtualPkg]) -> [ErrMsg]
conflicts settings (ps,as,vs) = rErr ++ aErr ++ vErr
    where rErr     = extract $ map (repoConflicts lang toIgnore) ps
          aErr     = extract $ map (customConflicts lang toIgnore) as
          vErr     = extract $ map (virtualConflicts lang toIgnore) vs
          extract  = map fromJust . filter (/= Nothing)
          lang     = langOf settings
          toIgnore = ignoredPkgsOf settings

repoConflicts :: Language -> [String] -> RepoPkg -> Maybe ErrMsg
repoConflicts = realPkgConflicts f
    where f = mostRecentVerNum . pkgInfoOf
       
-- Takes `pacman -Si` output as input.
mostRecentVerNum :: String -> String
mostRecentVerNum info = tripleThrd match
    where match     = thirdLine =~ ": " :: (String,String,String)
          thirdLine = allLines !! 2  -- Version num is always the third line.
          allLines  = lines info

customConflicts :: Buildable a => Language -> [String] -> a -> Maybe ErrMsg
customConflicts = realPkgConflicts f
    where f = trueVerViaPkgbuild . namespaceOf

-- Must be called with a (f)unction that yields the version number
-- of the most up-to-date form of the package.
realPkgConflicts :: Package a => (a -> String) -> Language -> [String] ->
                    a -> Maybe ErrMsg
realPkgConflicts f lang toIgnore pkg
    | isIgnored (pkgNameOf pkg) toIgnore       = Just failMessage1
    | isVersionConflict (versionOf pkg) curVer = Just failMessage2
    | otherwise = Nothing    
    where curVer       = f pkg
          name         = pkgNameOf pkg
          reqVer       = show $ versionOf pkg
          failMessage1 = getRealPkgConflicts_2 name lang
          failMessage2 = getRealPkgConflicts_1 name curVer reqVer lang

-- This can't be generalized as easily.
virtualConflicts :: Language -> [String] -> VirtualPkg -> Maybe ErrMsg
virtualConflicts lang toIgnore pkg
    | isNothing (providerPkgOf pkg) = Just failMessage1
    | isIgnored provider toIgnore   = Just failMessage2
    | isVersionConflict (versionOf pkg) pVer = Just failMessage3
    | otherwise = Nothing
    where name         = pkgNameOf pkg
          ver          = show $ versionOf pkg
          provider     = pkgNameOf . fromJust . providerPkgOf $ pkg
          pVer         = providedVerNum pkg
          failMessage1 = getVirtualConflicts_1 name lang
          failMessage2 = getVirtualConflicts_2 name provider lang
          failMessage3 = getVirtualConflicts_3 name ver provider pVer lang

providedVerNum :: VirtualPkg -> String
providedVerNum pkg = splitVer match
    where match = info =~ ("[ ]" ++ pkgNameOf pkg ++ ">?=[0-9.]+")
          info  = pkgInfoOf . fromJust . providerPkgOf $ pkg

-- Compares a (r)equested version number with a (c)urrent up-to-date one.
-- The `MustBe` case uses regexes. A dependency demanding version 7.4
-- SHOULD match as `okay` against version 7.4, 7.4.0.1, or even 7.4.0.1-2.
isVersionConflict :: VersionDemand -> String -> Bool
isVersionConflict Anything _     = False
isVersionConflict (LessThan r) c = comparableVer c >= comparableVer r
isVersionConflict (MoreThan r) c = comparableVer c <= comparableVer r
isVersionConflict (MustBe r)   c = not $ c =~ ('^' : r)
isVersionConflict (AtLeast r)  c | comparableVer c > comparableVer r = False
                                 | isVersionConflict (MustBe r) c = True
                                 | otherwise = False<|MERGE_RESOLUTION|>--- conflicted
+++ resolved
@@ -64,21 +64,12 @@
 depsToInstall mainPF pkgs = ask >>= \ss -> do
   allDeps <- mapM (depCheck mainPF) pkgs
   let (ps,as,vs) = foldl groupPkgs ([],[],[]) allDeps
-<<<<<<< HEAD
   necRepPkgs <- filterM mustInstall ps >>= mapM package
-  necAURPkgs <- filterM (mustInstall . show) as
+  necCusPkgs <- filterM (mustInstall . show) as
   necVirPkgs <- filterM mustInstall vs >>= mapM package
-  let conflicts = getConflicts ss (necRepPkgs,necAURPkgs,necVirPkgs)
-  if notNull conflicts
-     then failure $ unlines conflicts
-=======
-  necRepPkgs <- filterM mustInstall ps >>= mapM repoPkg
-  necCusPkgs <- filterM (mustInstall . show) as
-  necVirPkgs <- filterM mustInstall vs >>= mapM virtualPkg
   let flicts = conflicts ss (necRepPkgs,necCusPkgs,necVirPkgs)
   if notNull flicts
      then failure $ unlines flicts
->>>>>>> 96bb6264
      else do
        let providers = map (pkgNameOf . fromJust . providerPkgOf) necVirPkgs
            repoPkgs  = map pkgNameOf necRepPkgs
@@ -89,19 +80,11 @@
 depCheck mainPF pkg = do
   let ns   = namespaceOf pkg
       deps = concatMap (value ns) ["depends","makedepends","checkdepends"]
-<<<<<<< HEAD
-  (repoPkgNames,aurPkgNames,other) <- divideByPkgType filterRepoPkgs deps
-  aurPkgs       <- mapM package aurPkgNames
-  recursiveDeps <- mapM determineDeps aurPkgs
-  let (rs,as,os) = foldl groupPkgs (repoPkgNames,aurPkgs,other) recursiveDeps
-  return (nub rs, nub as, nub os)
-=======
   (repoNames,custNames,other) <- divideByPkgType filterRepoPkgs mainPF deps
-  customPkgs    <- mapM buildable custNames
+  customPkgs    <- mapM package custNames
   recursiveDeps <- mapM (depCheck mainPF) customPkgs
   let (rs,tb,os) = foldl groupPkgs (repoNames,customPkgs,other) recursiveDeps
   return (nub rs, nub tb, nub os)
->>>>>>> 96bb6264
 
 -- If a package isn't installed, `pacman -T` will yield a single name.
 -- Any other type of output means installation is not required. 
